# Semantic search module

<!-- TODO UPDATE (account for other services besides sem search when describing this repo) -->

<!-- TODO Describe the chatbot and what tools it has an access to -->

This API service expands the AIoD platform by providing a separately managed
semantic search module that can be applied to AIoD assets,
i.e, Datasets, Models, Publications, etc.

This API service contains the following key functionalities:
- API endpoints for retrieving the most similar assets to a user query
- Retrieving and storing asset embeddings into a embedding store (Milvus)

As of right now, this service utilizes a [GTE large model](https://huggingface.co/Alibaba-NLP/gte-large-en-v1.5) to embed the assets into
multiple chunks depending on the lengths of the input documents. Each supported asset
type is stored in its own vector collection.

Currently supported AIoD asset types:
- Dataset
- ML_Model
- Publication
- Case studies
- Educational resources
- Experiments
- Services

## Acquisition of AIoD assets

In order to keep track of all the AIoD asset changes and subsequently propagate them into embedding store, we
prompt the AIoD API for detected asset changed in regular intervals.

The initial population of the embedding store is performed immediately after the application is executed for the first time.
In this case, we iterate over all the AIoD assets in order to embed them. Once the database is filled, we perform the aforementioned recurring job of
detecting changes made to AIoD assets.

## User query handling

After you invoke API endpoint in hopes of retrieving most relevant assets to your query, said query is put onto a queue to be processed and you're given a
URL you can expect the results to be at.

To maintain the stability of our application, so far we only support handling of one user query at once, hence the use of a query queue. After the specific query
is processed, the results are saved in a local nosql file-based database and are accessible to the end users via the URL they were given.

## Metadata filtering

Metadata filtering functionality consists of two main processes that need to be taken care of:
a) Extracting and storing of metadata associated with individual assets
b) Extracting of filters/conditions found in the user query /user query parsing/

### Extracting of metadata from assets

Currently, this process applicability is restricted to only a specific subset of assets we can <ins>manually extract metadata</ins> from, from <ins>Huggingface datasets</ins> to be exact. Due to this extraction process being very time demanding, we have opted to perform the metadata extraction manually without any use of LLMs for now.

Since the datasets as an asset type is the most prevalent asset in the AIoD platform, we have decided to apply metadata filtering on said asset, whilst choosing solely Huggingface datasets that share a common metadata structure as it can be used to retrieve a handful of metadata fields to be stored in Milvus database.

### Extracting of filters from user queries

Since we wish to minimize the costs and increase computational/time efficiency pertaining to serving of an LLM, we have opted to go for a rather small LLM (Llama 3.1 8B). Due to its size, performing more advanced tasks or multiple tasks at once can often lead incorrect results. To mitigate this to a certain degree, we have divided the <ins>user query parsing process into 2-3 LLM steps</ins> that further dissect and scrutinize a user query on different levels of granularity. The LLM steps are:
- STEP 1: Extraction of natural language conditions from query (extraction of spans representing a conditions/filters each associated with a specific metadata field)
- STEP 2: Analysis and transformation of each natural language condition (a span from user query) to a structure representing the condition performed separately
- [Optional STEP 3]: Further validation of transformed value against a list of permitted values for a particular metadata field

Unlike the former process, the extraction of metadata from assets, that can be performed manually without the use of an LLM to only a limited degree, <ins>the manual approach of defining filters explicitly</ins> is a full-fledged alternative to an automated user query parsing by an LLM. To this end, a user can define the filters himself, which can eliminate possibility for an LLM to misinterpret or omit some conditions user wanted to apply in the first place.

---

# Repo Setup

In this section, we describe the necessary steps to take to set up this repository for either development or deployment purposes.

## Environment variables and configs
*When specifying a path to a file or a directory, either specify the fullpath or prepend the relative path with `./` so that it is clear it's an actual path and it will be resolved as such.*

Regardless whether you want to further develop this codespace or deploy the service, you need to create `.env.app` file that can be created from the `.env.app.sample` template.
In this file you find the following ENV variables:
- `API_VERSION`: Prefix string of the latest version of endpoints
- `USE_GPU`: Boolean value that denotes whether you wish to use a GPU for the initial population of Milvus database or not. *(Is overwritten in docker-compose.yml)*
- `MODEL_LOADPATH`: String representing the name of the model to either download from HuggingFace or load from the files locally found on your machine. The string must either be:
    - `Alibaba-NLP/gte-large-en-v1.5`: To download the specific model from the HuggingFace
    - `<PATH_TO_LOCAL_MODEL>`: To load the weights of GTE large model from the local path on your machine / in the container
- `MODEL_BATCH_SIZE`: Number of assets model can compute embeddings for in parallel
- `CONNECTION_NUM_RETRIES`: Number of retry attempts when connecting to external services
- `CONNECTION_SLEEP_TIME`: Sleep time in seconds between retry attempts when connecting to services
- `QUERY_EXPIRATION_TIME_IN_MINUTES`: Time in minutes after which query results expire and are removed
- `LOGFIRE_TOKEN`: API Token for Logfire service that monitors LLM traces
- Milvus config (`MILVUS__*`):
    - `MILVUS__USE_LITE`: Whether we wish to use Milvus Lite version of the Milvus Database
        - A very simple file-based DB recommended to use only for toy examples with little data you wish to vectorize
        - You don't need to set up any images for Milvus when using Milvus Lite
        - This version doesn't support Metadata Filtering
        - You need to specify the path to the file representing the data (`MILVUSS_FILEPATH`)
        - The following env variables are ignored once you use Milvus Lite: `MILVUS__URI`, `MILVUS__USER`, `MILVUS__PASS`
    - `MILVUS__FILEPATH`: A path to the a local file representing the contents of the database. If you wish not to deploy a fully-fledged Milvus database, but rather want something light-weight but limited in functionality, you can opt for Milvus Lite.
        - **Important:** If you specify this variable, you automatically opt for using Milvus Lite and you can't perform the Metadata Filtering functionality
        - *We suggest using Milvus Lite only when the data you wish to vectorize is small enough (less than 1m vectors)*
    - `MILVUS__URI`: URI of the Milvus database server. *(Is overwritten in docker-compose.yml)*
    - `MILVUS__USER`: Username of the user to log into the Milvus database *(Is overwritten in docker-compose.yml)*
    - `MILVUS__PASS`: Password of the user to log into the Milvus database *(Is overwritten in docker-compose.yml)*
    - `MILVUS__COLLECTION_PREFIX`: Prefix to use for naming our Milvus collections
    - `MILVUS__BATCH_SIZE`: Number of embeddings to accumulate into batch before storing it in Milvus database
    - `MILVUS__STORE_CHUNKS`: Boolean value that denotes whether we wish to store the embeddings of the individual chunks of each document or to have only one embedding representing the entire asset.
- Mongo config (`MONGO__*`):
    - `MONGO__HOST`: Hostname of MongoDB database. *(Is overwritten in docker-compose.yml)*
    - `MONGO__PORT`: Port of the database within MongoDB to store our data in *(Is overwritten in docker-compose.yml)*
    - `MONGO__USER`: Username of the admin of the database within MongoDB to store our data in
    - `MONGO__PASSWORD`: Password of the admin of the database within MongoDB to store our data in
    - `MONGO__DBNAME`: Name of the database within MongoDB to store our data in
    - `MONGO__AUTH_DBNAME`: Name of the database within MongoDB we use for authentication

- Metadata filtering config (`METADATA_FILTERING__*`):
    - `METADATA_FILTERING__ENABLED`: Boolean value that enables/disables metadata filtering functionality
        - Metadata Filtering doesn't work if you use Milvus Lite vector database
    - `METADATA_FILTERING__ENFORCE_ENUMS`: Boolean value that enforces enum validation for metadata field values (this leads to performing additional checks and multiple LLM passes over the same assets)
- Ollama environment variables (You can omit these if you don't plan on using LLM for metadata filtering (`METADATA_FILTERING__ENABLED` is set to False))
    - `OLLAMA__URI`: URI of the Ollama server.
    - `OLLAMA__MODEL_NAME`: Name of an Ollama model we wish to use for metadata filtering purposes.
    - `OLLAMA__MAX_TOKENS`: The maximum number of tokens an LLM generates.
- Crawler settings (`CRAWLER__*`):
    - `CRAWLER__COMMA_SEPARATED_WEBSITES`: Comma-separated list of website URLs to crawl for chatbot knowledge base
    - `CRAWLER__COMMA_SEPARATED_API_WEBSITES`: Comma-separated list of API website URLs to crawl for chatbot knowledge base
    - `CRAWLER__COMMA_SEPARATED_BLOCKED_WEBSITES`: Comma-separated list of website domains to block during crawling
- Chatbot config (`CHATBOT__*`):
    - `CHATBOT__USE_CHATBOT`: Boolean value that denotes whether you wish to enable the chatbot functionality
    - `CHATBOT__MISTRAL_KEY`: API key required to access the Mistral AI API for chatbot functionality
    - `CHATBOT__MISTRAL_MODEL`: Name of the Mistral AI model to use for chatbot responses
    - `CHATBOT__TOP_K_ASSETS_TO_SEARCH`: Number of top assets to retrieve when searching for assets in chatbot responses
    - `CHATBOT__MYLIBRARY_URL`: Base URL for the MyLibrary service used to generate links to AIoD assets
- Celery config (`CELERY__*`):
    - `CELERY__BROKER_URL`: URL connection string for the message broker (RabbitMQ). Format: `amqp://user:password@host:port//`
    - `CELERY__RESULT_BACKEND_URL`: URL connection string for the result backend (Redis). Format: `redis://host:port/db_number`
- AIoD config (`AIOD__*`):
    - `AIOD__URL`: URL of the AIoD API we use to retrieve information about the assets and assets themselves.
    - `AIOD__COMMA_SEPARATED_ASSET_TYPES`: Comma-separated list of values representing all the asset types we wish to process
    - `AIOD__COMMA_SEPARATED_ASSET_TYPES_FOR_METADATA_EXTRACTION`: Comma-separated list of values representing all the asset types we wish to apply metadata filtering on. Only include an asset type into this list if all the setup regarding metadata filtering (manual/automatic extraction of metadata from assets, automatic extraction of filter in user queries)
    - `AIOD__WINDOW_SIZE`: Asset window size (limit of pagination) we use for retrieving assets from AIoD API during the initial setup, by iterating over all the AIoD assets.
    - `AIOD__WINDOW_OVERLAP`: Asset window overlap representing relative size of an overlap we maintain between the pages in pagination. The overlap is necessary so that we wouldn't potentionally skip on some new assets to process if any particular assets were to be deleted in parallel with our update logic, making the whole data returned by AIoD platform slightly shifted.
    - `AIOD__JOB_WAIT_INBETWEEN_REQUESTS_SEC`: Number of seconds we wait when performing JOBs (for updating/deleting assets) in between AIoD requests in order not to overload their API.
    - `AIOD__SEARCH_WAIT_INBETWEEN_REQUESTS_SEC`: Number of seconds we wait in between AIoD requests in order not to overload their API. This wait is used when validating the existence of retrieved Milvus assets that are supposed to be the most relevant to a user query.
    - `AIOD__DAY_IN_MONTH_FOR_EMB_CLEANING`: The day of the month we wish to perform Milvus embedding cleaning. We compare the stored documents to the AIoD platform and delete the embeddings corresponding to old assets that are no longer present on AIoD.
    - `AIOD__DAY_IN_MONTH_FOR_TRAVERSING_ALL_AIOD_ASSETS`: The day of the month we wish to perform recurrent AIoD update that iterates over all the data on said platform rather than only examining assets updated within a specific timeframe. The objective of this particular database update is to double-check we have not missed any new AIoD assets that might've been overlooked due to large number of assets having been deleted in the past.
    - `AIOD__TESTING`: Boolean value you should keep set to false unless you intentionally wish to retrieve only a fraction of all the AIoD assets. This variable is used for testing purposes only
    - `AIOD__STORE_DATA_IN_JSON`: Boolean value you should keep set to false unless you wish to store AIoD embeddings and metadata in JSON files for subsequent database population process on another machine. This flag is especially useful if you don't have an access to GPU or LLM for embedding computation / metadata extraction on the production machine for instance, but you do possess one on your local setup. This way you can precompute all the information to be stored into the Milvus DB and simply migrate said data onto production to expedite the deployment process.
    - `AIOD__JSON_SAVEPATH`: Path where to store JSON files if `AIOD__STORE_DATA_IN_JSON` env var is set to True

## Development

For the development purposes we recommend installing the necessary Python packages locally and develop/debug the codespace on the go.
We don't have any development environment set up utilizing Docker containers.

### Python Environment

Create a Python v11 environment preferably using conda:
- `conda create --name aiod-env python=3.11`
- `conda activate aiod-env; pip install .`
- Optional: `playwright install` (Required when `CHATBOT__USE_CHATBOT` is set to True)

### Dependencies

For the application to work you need to set up its dependencies, namely MongoDB, Milvus database, RabbitMQ, Redis, and Ollama. Unless you have an access to already existing services to these technologies, you need to run them locally on your machine for development purposes.
If you decide to run these dependencies using our docker-compose files (further described below), you are also required to create `.env` file with a subset of environment variables that are necessary for these deployments to be executed.
The `.env` file and all its environment variables are described in great detail in the *Deployment* section below.

**MongoDB**
- We recommend deploying the database using `docker-compose.deps.yml` file by starting the MongoDB service
- Required env vars to define in `.env`:
    - Where to store data: `DATA_DIRPATH`
    - Admin username: `MONGO_USER`
    - Admin password: `MONGO_PASSWORD`
- Optional env vars to define in `.env`:
    - Localhost port: `MONGO_HOST_PORT`
- Command to run: `docker compose -f docker-compose.deps.yml up mongo -d`
    - This starts only the MongoDB service from the deps file
- Set the following env vars defined in `.env.app`:
    - `MONGO__HOST=localhost`
    - `MONGO__PORT=<PLACEHOLDER>`
        - Replace the placeholder with the localhost port you have assigned to the Mongo container's 27017 port (specified in the `MONGO_HOST_PORT` env var, default: 27017)
    - `MONGO__USER=<PLACEHOLDER>`
        - Replace the placeholder with the value in `MONGO_USER` env var
    - `MONGO__PASSWORD=<PLACEHOLDER>`
        - Replace the placeholder with the value in `MONGO_PASSWORD` env var

**Milvus**
<<<<<<< HEAD
- We recommend deploying the database using `docker-compose.deps.yml` file that uses Milvus Standalone (fully-fledged vector DB)
=======
<!-- TODO describe Milvus Lite vs Milvus Standalone version -->
- We recommend deploying the database using `docker-compose.milvus.yml` file that uses Milvus Standalone (fully-fledged vector DB)
>>>>>>> b4e65dcc
    - Required env vars to define in `.env`:
        - Where to store data: `DATA_DIRPATH`
    - Optional env vars to define in `.env`:
        - Minio credentials: `MINIO_ACCESS_KEY`, `MINIO_SECRET_KEY`
        - Minio ports: `MINIO_HOST_PORT_9001`, `MINIO_HOST_PORT_9000`
        - Milvus ports: `MILVUS_HOST_PORT_19530`, `MILVUS_HOST_PORT_9091`
<<<<<<< HEAD
    - Command to run: `docker compose -f docker-compose.deps.yml up milvus-etcd milvus-minio milvus-standalone -d`
        - This starts the Milvus service along with its dependencies (etcd and MinIO) from the deps file
    - Set the following env vars defined in `.env.app`:
        - `MILVUS__URI=http://localhost:<PLACEHOLDER>`
            - Replace the placeholder with the localhost port you have assigned to the Milvus container's 19530 port (specified in the `MILVUS_HOST_PORT_19530` env var, default: 19530)
=======
    - Command to run: `docker compose -f docker-compose.milvus.yml up -d`
    - Set the following env vars defined in `.env.app`:
        - `MILVUS__URI=http://localhost:<PLACEHOLDER>`
            - Replace the placeholder with the localhost port you have assigned to the Milvus container's 19530 port (specified in the `MILVUS_HOST_PORT_19530` env var)
>>>>>>> b4e65dcc
        - `MILVUS__USER=root`
        - `MILVUS__PASS=Milvus`
- If you wish to use Milvus Lite for whatever reason, set the following env vars in `.env` file:
    - Set `USE_MILVUS_LITE` env var to true
    - Set `USE_LLM` to false (as Metadata Filtering is not allowed when using Milvus Lite)
<<<<<<< HEAD

**Celery (RabbitMQ and Redis)**
- For asynchronous task processing, the application uses Celery with RabbitMQ as the message broker and Redis as the result backend
- We recommend deploying both services using `docker-compose.deps.yml` file by starting specific services:
- Required env vars to define in `.env`:
    - Where to store data: `DATA_DIRPATH`
    - RabbitMQ credentials: `RABBITMQ_USER`, `RABBITMQ_PASS`
- Optional env vars to define in `.env`:
    - RabbitMQ ports: `RABBITMQ_HOST_PORT_5672` (AMQP protocol), `RABBITMQ_HOST_PORT_15672` (management interface)
    - Redis port: `REDIS_HOST_PORT`
- Command to run: `docker compose -f docker-compose.deps.yml up rabbitmq redis -d`
    - This starts only RabbitMQ and Redis services from the deps file
- Set the following env vars defined in `.env.app`:
    - `CELERY__BROKER_URL=amqp://<PLACEHOLDER_USER>:<PLACEHOLDER_PASS>@localhost:<PLACEHOLDER_PORT>//`
        - Replace `<PLACEHOLDER_USER>` with the value in `RABBITMQ_USER` env var
        - Replace `<PLACEHOLDER_PASS>` with the value in `RABBITMQ_PASS` env var
        - Replace `<PLACEHOLDER_PORT>` with the localhost port you have assigned to the RabbitMQ container's 5672 port (specified in the `RABBITMQ_HOST_PORT_5672` env var, default: 5672)
    - `CELERY__RESULT_BACKEND_URL=redis://localhost:<PLACEHOLDER>/0`
        - Replace `<PLACEHOLDER>` with the localhost port you have assigned to the Redis container's 6379 port (specified in the `REDIS_HOST_PORT` env var, default: 6379)
- **Note**: The RabbitMQ management interface will be accessible at `http://localhost:15672` (or your configured `RABBITMQ_HOST_PORT_15672`)
=======
>>>>>>> b4e65dcc

**Ollama**
- We recommend installing Ollama directly from their website: https://ollama.com/ *(So that you don't need to bother with granting Docker an access to your GPU)*

### Run the application

To start the application you can either:
- Use a .vscode launch option called `Debug FastAPI service` if you use VSCode as your IDE
- Execute the following command: `uvicorn app.main:app --reload`

## Deployment

For deploying purposes, we use Docker Compose configurations enabling us to deploy the FastAPI service along with its dependencies: Milvus vector database, MongoDB, RabbitMQ, Redis, and optionally Ollama service. The deployment also includes Celery workers and a Celery Beat scheduler for handling asynchronous tasks.

*When specifying a path to a file or a directory, either specify the fullpath or prepend the relative path with `./` so that it is clear it's an actual path and it will be resolved as such.*

### Build Process

The deployment uses a build process that dynamically generates Docker configuration files based on your environment settings:

1. **Dockerfile.final**: Generated from `Dockerfile.template.j2` based on GPU and chatbot settings
2. **docker-compose.final.yml**: Generated from `docker-compose.template.j2` with all service configurations
3. **.env.final**: Generated by concatenating `.env.app` (application config) and rendered `.env.template.j2` (deployment-specific overrides)

The `.env.final` file is used by the Docker containers at runtime and contains all necessary environment variables for the application and its services.

### Deployment Steps

Perform the following steps to deploy the service:
1. Create additional `.env` file (from `.env.sample` template) containing additional ENV variables to further modify the deployment. To be specific, said file contains the following ENV variables:
    - `COMPOSE_PROJECT_NAME`: A project prefix for all the Docker containers that are deployed within this repository
    - `USER_UID`: User ID of the local non-root user we use for deploying the application. We need this ID to create a non-root user (without sudo privileges) within the Docker image that shares the same IDs for maintaining proper bind mount volumes. Execute the following command in the terminal to retrieve your user ID: `id -u`
    - `USER_GID`: Group ID of the local non-root user we use for deploying the application. We need this ID to create a non-root user (without sudo privileges) within the Docker image that shares the same IDs for maintaining proper bind mount volumes.
    Execute the following command in the terminal to retrieve your group ID: `id -g`
    - `DATA_DIRPATH`: Path to a directory that should contain all the volumes and other files related to our the services we wish to deploy.
    - `USE_GPU`: Boolean value that denotes whether you wish to use a GPU for the initial population of Milvus database or not.  *(Overrides value set by `USE_GPU` in `env.app`)
    - `USE_LLM`: Whether we wish to locally deploy an Ollama service for serving an LLM that can be utilized for metadata extraction and processing. If set to False, we won't support these more advanced asset search processes.
    - `USE_CHATBOT`: Whether we wish to expose endpoints that allow users to communicate with AIoD chatbot. By enabling this variable, we also automatically crawl AIoD platform on daily basis to retrieve the most up-to-date information the chatbot can subsequently have an access to.
    - `USE_MILVUS_LITE`: Whether we wish to use Milvus Lite (file-based vector DB with little functionality; no need for Docker images) instead of Milvus Standalone (fully-fledged vector DB, requires at least 3 images -> Milvus, MinIO, etcd)
    - `INITIAL_EMBEDDINGS_TO_POPULATE_DB_WITH_DIRPATH`: An optional variable representing a dirpath to a specific directory containing a list of JSONs representing precomputed embeddings for various assets. This variable is useful for migrating embeddings on machines that do not possess a GPU unit to increase the computational speed associated with the embedding computations. This variable is specifically tailored for original developers of this repo to expedite the deployment process on AIoD platform.
    - `MONGO_DUMP_DIRPATH`: An optional variable representing a dirpath to a directory containing JSON files representing a list of documents used for populating MongoDB database, more specifically the `assetCollections` and `assetsForMetadataExtraction` collections. This variable is useful for migrating embeddings on machines that do not possess a GPU unit to increase the computational speed associated with the embedding computations. This variable is specifically tailored for original developers of this repo to expedite the deployment process on AIoD platform.

    - Milvus credentials to use/initiate services with:
        - `MILVUS_NEW_ROOT_PASS`: New root password used to replace a default one. The password change is only performed during the first initialization of the Milvus service.
        - `MILVUS_AIOD_USER`: Username of the user to log into the Milvus database. During the Milvus initialization, a user with these credentials is created. *(Overrides value set by `MILVUS__USER` in `env.app`)*
        - `MILVUS_AIOD_PASS`: Password of the user to log into the Milvus database. During the Milvus initialization, a user with these credentials is created. *(Overrides value set by `MILVUS__PASS` in `env.app`)*

    - Minio credential setup:
        - `MINIO_ACCESS_KEY`: Access key to connect to Minio service (During the Milvus initialization, these credentials are used to set up the authorization)
        - `MINIO_SECRET_KEY`: Secret key to connect to Minio service (During the Milvus initialization, these credentials are used to set up the authorization)

    - Mongo credential setup:
        - `MONGO_USER`: Username of the admin MongoDB user
        - `MONGO_PASSWORD`: Password of the admin MongoDB user
        - `MONGO_AUTH_DBNAME`: Name of the auth DB (only used in `./scripts/populate-db.sh`)

    - RabbitMQ credential setup:
        - `RABBITMQ_USER`: Username for RabbitMQ broker (used by Celery)
        - `RABBITMQ_PASS`: Password for RabbitMQ broker (used by Celery)

    - Mapping of host ports to Docker services:
        - `APP_HOST_PORT`: Host port we wish the FastAPI service to be mapped to
        - `MINIO_HOST_PORT_9001`: Host port we wish the Minio service to be mapped to (Minio container port: 9001)
        - `MINIO_HOST_PORT_9000`: Host port we wish the Minio service to be mapped to (Minio container port: 9000)
        - `MILVUS_HOST_PORT_19530`: Host port we wish the Milvus service to be mapped to (Milvus container port: 19530)
        - `MILVUS_HOST_PORT_9091`: Host port we wish the Milvus service to be mapped to (Milvus container port: 9091)
        - `MONGO_HOST_PORT`: Host port we wish the MongoDB service to be mapped to (MongoDB container port: 27017)
        - `OLLAMA_HOST_PORT`: Host port we wish the Ollama service to be mapped to (Ollama container port: 11434)
        - `RABBITMQ_HOST_PORT_5672`: Host port for RabbitMQ AMQP protocol (RabbitMQ container port: 5672)
        - `RABBITMQ_HOST_PORT_15672`: Host port for RabbitMQ management interface (RabbitMQ container port: 15672)
        - `REDIS_HOST_PORT`: Host port for Redis service (Redis container port: 6379)

1. [Optional] If you wish to download the model weights locally, perform the following steps. Otherwise, to download the model from HuggingFace during runtime, simply keep the `MODEL_LOADPATH` variable set to `Alibaba-NLP/gte-large-en-v1.5`.
    1. Download the model weights and place them into the following directory: `$DATA_DIRPATH/model`. This directory is a Docker mount-bind mapped into the FastAPI container, specifically onto the `/model` path in the container.
    1. Set the `MODEL_LOADPATH` variable accordingly, so that it points to the model weights. This ENV variable needs to point inside the `/model` directory where the model weights are accessible to the Docker container.
1. If you wish to populate the vector database and MongoDB with already precomputed embeddings or other data respectively, set the `INITIAL_EMBEDDINGS_TO_POPULATE_DB_WITH_DIRPATH` and `MONGO_DUMP_DIRPATH` variables and then execute the following bash script that takes care of populating the database: `./scripts/populate-db.sh`. This script is blocking, so you can have a direct feedback whether it finishes successfully or not. It will print out its status on stdout.
    - **Prerequisites for populating databases:**
        - Precomputed asset embeddings and their associated metadata fields for each Milvus collection all stored in multiple JSON files that follow a specific file-hierarchy
        - MongoDB documents of `assetCollections` and `assetsForMetadataExtraction` collections stored in a JSON format

    - **Notice: This script will only work with the newly created Milvus database (without prior data in vector DB) that hasn't been created yet which is acceptable behavior as we don't want to perform this step anytime else but solely at the beginning, as a part of the application setup.**
    - **Notice**: We don't advise using this step unless you're fairly familiar with the project and know the format the data is supposed to have for populating the databases.
    - **Notice**: If you don't see any progress (logs) in the populate-db container, try to list them explicitly in a new terminal while keeping the original terminal with the script running open
    - *This script may take up to 15 minutes.*
1. Execute the following bash script file that deploys all the necessary Docker containers based on the values of the `USE_GPU` and `USE_LLM` ENV variables: `./deploy.sh`

### Deployed Services

When you run `./deploy.sh`, the following services are deployed:

**Core Services:**
- **FastAPI Application**: Main API service for semantic search and chatbot functionality
- **MongoDB**: NoSQL database for storing asset metadata and query results
- **RabbitMQ**: Message broker for Celery task queue
- **Redis**: Result backend for Celery tasks

**Vector Database (conditional):**
- **Milvus Standalone** (when `USE_MILVUS_LITE=false`): Full-featured vector database with etcd and MinIO
- **Milvus Lite** (when `USE_MILVUS_LITE=true`): Lightweight file-based vector database

**Celery Services:**
- **Celery Worker (General)**: Handles general asynchronous tasks
- **Celery Worker (Embedding)**: Dedicated worker for embedding computation tasks
- **Celery Beat**: Scheduler for periodic tasks (e.g., daily AIoD platform updates, monthly database cleanups)

**Optional Services:**
- **Ollama** (when `USE_LLM=true`): LLM service for metadata filtering

**Support Services:**
- **Autoheal**: Automatically restarts unhealthy containers

### Stop/Delete the application
If you wish to stop or remove the application, assuming all the previous ENV variables have not been further modified, simply execute the following command: `./deploy.sh --stop` or `./deploy.sh --remove` respectively.

### VM preparations

In order for our application to work properly on a host machine, we need to check whether the following software dependencies are met:
- Docker (test command: `docker ps`)
- CUDA (test command: `nvidia-smi`)
    - CUDA is only necessary for the instances you wish to use a GPU inside the Docker container (`USE_GPU` set to `True`)
- Nvidia toolkit

---

# Repo structure

```
app/                          FastAPI application
├── data/                       Misc data used by FastAPI app
├── models/                     DB entities
├── routers/                    FastAPI endpoints
├── schemas/                    Input/output schemas
├── services/                   Main FastAPI logic
├── config.py                   FastAPI config
└── main.py                     FastAPI entrypoint
experiments/                  Initial experimentation and PoC (not used by FastAPI app)
└── semantic_search/            Semantic search experiments
scripts/                      Helper files and scripts for deployment of FastAPI app
```<|MERGE_RESOLUTION|>--- conflicted
+++ resolved
@@ -181,36 +181,23 @@
         - Replace the placeholder with the value in `MONGO_PASSWORD` env var
 
 **Milvus**
-<<<<<<< HEAD
 - We recommend deploying the database using `docker-compose.deps.yml` file that uses Milvus Standalone (fully-fledged vector DB)
-=======
-<!-- TODO describe Milvus Lite vs Milvus Standalone version -->
-- We recommend deploying the database using `docker-compose.milvus.yml` file that uses Milvus Standalone (fully-fledged vector DB)
->>>>>>> b4e65dcc
     - Required env vars to define in `.env`:
         - Where to store data: `DATA_DIRPATH`
     - Optional env vars to define in `.env`:
         - Minio credentials: `MINIO_ACCESS_KEY`, `MINIO_SECRET_KEY`
         - Minio ports: `MINIO_HOST_PORT_9001`, `MINIO_HOST_PORT_9000`
         - Milvus ports: `MILVUS_HOST_PORT_19530`, `MILVUS_HOST_PORT_9091`
-<<<<<<< HEAD
-    - Command to run: `docker compose -f docker-compose.deps.yml up milvus-etcd milvus-minio milvus-standalone -d`
+    - Command to run: `docker compose -f docker-compose.deps.yml up -d`
         - This starts the Milvus service along with its dependencies (etcd and MinIO) from the deps file
     - Set the following env vars defined in `.env.app`:
         - `MILVUS__URI=http://localhost:<PLACEHOLDER>`
             - Replace the placeholder with the localhost port you have assigned to the Milvus container's 19530 port (specified in the `MILVUS_HOST_PORT_19530` env var, default: 19530)
-=======
-    - Command to run: `docker compose -f docker-compose.milvus.yml up -d`
-    - Set the following env vars defined in `.env.app`:
-        - `MILVUS__URI=http://localhost:<PLACEHOLDER>`
-            - Replace the placeholder with the localhost port you have assigned to the Milvus container's 19530 port (specified in the `MILVUS_HOST_PORT_19530` env var)
->>>>>>> b4e65dcc
         - `MILVUS__USER=root`
         - `MILVUS__PASS=Milvus`
 - If you wish to use Milvus Lite for whatever reason, set the following env vars in `.env` file:
     - Set `USE_MILVUS_LITE` env var to true
     - Set `USE_LLM` to false (as Metadata Filtering is not allowed when using Milvus Lite)
-<<<<<<< HEAD
 
 **Celery (RabbitMQ and Redis)**
 - For asynchronous task processing, the application uses Celery with RabbitMQ as the message broker and Redis as the result backend
@@ -231,8 +218,6 @@
     - `CELERY__RESULT_BACKEND_URL=redis://localhost:<PLACEHOLDER>/0`
         - Replace `<PLACEHOLDER>` with the localhost port you have assigned to the Redis container's 6379 port (specified in the `REDIS_HOST_PORT` env var, default: 6379)
 - **Note**: The RabbitMQ management interface will be accessible at `http://localhost:15672` (or your configured `RABBITMQ_HOST_PORT_15672`)
-=======
->>>>>>> b4e65dcc
 
 **Ollama**
 - We recommend installing Ollama directly from their website: https://ollama.com/ *(So that you don't need to bother with granting Docker an access to your GPU)*
