# Byte-compiled / optimized / DLL files
__pycache__/
*.py[cod]
*$py.class

# C extensions
*.so

# Distribution / packaging
.Python
build/
develop-eggs/
dist/
downloads/
eggs/
.eggs/
lib/
lib64/
parts/
sdist/
var/
wheels/
share/python-wheels/
*.egg-info/
.installed.cfg
*.egg
MANIFEST

# PyInstaller
#  Usually these files are written by a python script from a template
#  before PyInstaller builds the exe, so as to inject date/other infos into it.
*.manifest
*.spec

# Installer logs
pip-log.txt
pip-delete-this-directory.txt

# Unit test / coverage reports
htmlcov/
.tox/
.nox/
.coverage
.coverage.*
.cache
nosetests.xml
coverage.xml
*.cover
*.py,cover
.hypothesis/
.pytest_cache/
cover/

# Translations
*.mo
*.pot

# Django stuff:
*.log
local_settings.py
db.sqlite3
db.sqlite3-journal

# Flask stuff:
instance/
.webassets-cache

# Scrapy stuff:
.scrapy

# Sphinx documentation
docs/_build/

# PyBuilder
.pybuilder/
target/

# Jupyter Notebook
.ipynb_checkpoints

# IPython
profile_default/
ipython_config.py

# pyenv
#   For a library or package, you might want to ignore these files since the code is
#   intended to run in multiple environments; otherwise, check them in:
# .python-version

# pipenv
#   According to pypa/pipenv#598, it is recommended to include Pipfile.lock in version control.
#   However, in case of collaboration, if having platform-specific dependencies or dependencies
#   having no cross-platform support, pipenv may install dependencies that don't work, or not
#   install all needed dependencies.
#Pipfile.lock

# poetry
#   Similar to Pipfile.lock, it is generally recommended to include poetry.lock in version control.
#   This is especially recommended for binary packages to ensure reproducibility, and is more
#   commonly ignored for libraries.
#   https://python-poetry.org/docs/basic-usage/#commit-your-poetrylock-file-to-version-control
#poetry.lock

# pdm
#   Similar to Pipfile.lock, it is generally recommended to include pdm.lock in version control.
#pdm.lock
#   pdm stores project-wide configurations in .pdm.toml, but it is recommended to not include it
#   in version control.
#   https://pdm.fming.dev/#use-with-ide
.pdm.toml

# PEP 582; used by e.g. github.com/David-OConnor/pyflow and github.com/pdm-project/pdm
__pypackages__/

# Celery stuff
celerybeat-schedule
celerybeat.pid

# SageMath parsed files
*.sage.py

# Environments
.venv
env/
venv/
ENV/
env.bak/
venv.bak/

# Spyder project settings
.spyderproject
.spyproject

# Rope project settings
.ropeproject

# mkdocs documentation
/site

# mypy
.mypy_cache/
.dmypy.json
dmypy.json

# Pyre type checker
.pyre/

# pytype static type analyzer
.pytype/

# Cython debug symbols
cython_debug/

# PyCharm
#  JetBrains specific template is maintained in a separate JetBrains.gitignore that can
#  be found at https://github.com/github/gitignore/blob/main/Global/JetBrains.gitignore
#  and can be added to the global gitignore or merged into this file.  For a more nuclear
#  option (not recommended) you can uncomment the following to ignore the entire idea folder.
.idea/

# Visual Studio Code
**/.vscode/*
.vs/
# Don's exclude launch.json in all subfolders
!**/.vscode/launch.json
!.vscode/settings.json
# !.vscode/tasks.json
# !.vscode/extensions.json
# !.vscode/*.code-snippets

*.code-workspace


# Local History for Visual Studio Code
.history/

# Built Visual Studio Code Extensions
*.vsix

nohup.out

experiments/**/data/
data/
!app/data

temp/
tmp/
db/

<<<<<<< HEAD

.env.*
=======
.env
.env.app
>>>>>>> e6697ce9
!.env.*.sample

# Generated Dockerfile/compose for a particular env var combination
# These files don't necessarily need to be omitted,
# but for the sake of keeping the reposiroty clean we may as well ignore them
Dockerfile.final
docker-compose.final.yml<|MERGE_RESOLUTION|>--- conflicted
+++ resolved
@@ -187,13 +187,8 @@
 tmp/
 db/
 
-<<<<<<< HEAD
-
-.env.*
-=======
 .env
 .env.app
->>>>>>> e6697ce9
 !.env.*.sample
 
 # Generated Dockerfile/compose for a particular env var combination
