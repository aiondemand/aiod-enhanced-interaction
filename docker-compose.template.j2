services:
  # FastAPI service
  app:
    build:
      context: .
      dockerfile: Dockerfile.final
      args:
        USER_UID: ${USER_UID}
        USER_GID: ${USER_GID}
    labels:
      autoheal-label: true
    {% if USE_MILVUS_LITE == "true" %}
    command: /bin/sh -c "uvicorn app.main:app --host 0.0.0.0 --port 80"
    {% else %}
    command: /bin/sh -c "python scripts/milvus_credentials_setup.py && uvicorn app.main:app --host 0.0.0.0 --port 80"
    {% endif %}
    env_file:
<<<<<<< HEAD
      - .env.app
    environment:
      - USE_GPU={{ USE_GPU }}
      - MILVUS__USE_LITE={{ USE_MILVUS_LITE }}
      {% if USE_MILVUS_LITE == "true" %}
      - MILVUS__FILEPATH=/data/milvus.db
      - METADATA_FILTERING__ENABLED=false
      {% else %}
      - MILVUS__URI=http://milvus-standalone:19530
      - MILVUS__USER=${MILVUS_AIOD_USER}
      - MILVUS__PASS=${MILVUS_AIOD_PASS}
      - MILVUS_NEW_ROOT_PASS=${MILVUS_NEW_ROOT_PASS}
      - METADATA_FILTERING__ENABLED={{ USE_LLM }}
      {% endif %}
      - MONGO__HOST=mongo
      - MONGO__PORT=27017
      - MONGO__USER=${MONGO_USER}
      - MONGO__PASSWORD=${MONGO_PASSWORD}
      - MONGO__DBNAME=aiod
      - CHATBOT__USE_CHATBOT={{ USE_CHATBOT }}
      - AIOD__JSON_SAVEPATH=/cold_data
      {% if USE_LLM == "true" %}
      - OLLAMA__URI=http://ollama:11434
      {% endif %}
    ports:
      - "${APP_HOST_PORT:-8000}:80"
    depends_on:
      {% if USE_MILVUS_LITE == "false" %}
      milvus-standalone:
        condition: service_healthy
        restart: false
      {% endif %}
      mongo:
        condition: service_healthy
        restart: false
      {% if USE_LLM == "true" %}
      ollama:
        condition: service_healthy
        restart: false
      {% endif %}
=======
      - .env.final
    ports:
      - "${APP_HOST_PORT:-8000}:80"
    depends_on:
      - celery_beat
>>>>>>> 688fb183
    volumes:
      - ${DATA_DIRPATH}/model:/model
      - ${DATA_DIRPATH}/cold_data:/cold_data
      {% if USE_MILVUS_LITE == "true" %}
      - ${DATA_DIRPATH}/volumes:/data
      {% endif %}
    healthcheck:
      # TODO GPU specific healthcheck shouldn't be necessary once we resolve issue:
      # https://github.com/aiondemand/aiod-enhanced-interaction/issues/76
      {% if USE_GPU == "true" %}
      test: ["CMD-SHELL", "curl -f http://localhost:80/health && nvidia-smi || exit 1"]
      {% else %}
      test: ["CMD-SHELL", "curl -f http://localhost:80/health"]
      {% endif %}
      interval: 30s
      timeout: 20s
      retries: 3
      start_period: 120s
    restart: always
    {% if USE_GPU == "true" %}
    deploy:
      resources:
        reservations:
          devices:
            - driver: nvidia
              count: 1
              capabilities: [gpu]
    {% endif %}

  # Celery workers
  celery_search_worker:
    build:
      context: .
      dockerfile: Dockerfile.final
      args:
        USER_UID: ${USER_UID}
        USER_GID: ${USER_GID}
    command: >
      /bin/sh -c "celery -A app.celery_app worker --loglevel=info -Q search -c 8 -P threads -n search_worker@%h"
    labels:
      autoheal-label: true
    env_file:
      - .env.final
    depends_on:
      {% if USE_MILVUS_LITE == "false" %}
      milvus-standalone:
        condition: service_healthy
        restart: false
      {% endif %}
      mongo:
        condition: service_healthy
        restart: false
      {% if USE_LLM == "true" %}
      ollama:
        condition: service_healthy
        restart: false
      {% endif %}
      rabbitmq:
        condition: service_healthy
        restart: false
      redis:
        condition: service_healthy
        restart: false
    healthcheck:
      test: ["CMD", "celery", "-A", "app.celery_app", "inspect", "ping"]
      interval: 30s
      timeout: 10s
      retries: 5
      start_period: 30s

  celery_maintenance_worker:
    build:
      context: .
      dockerfile: Dockerfile.final
      args:
        USER_UID: ${USER_UID}
        USER_GID: ${USER_GID}
    command: >
      /bin/sh -c "celery -A app.celery_app worker --loglevel=info -Q maintenance -c 4 -P prefork -n maintenance_worker@%h"
    labels:
      autoheal-label: true
    env_file:
      - .env.final
    depends_on:
      {% if USE_MILVUS_LITE == "false" %}
      milvus-standalone:
        condition: service_healthy
        restart: false
      {% endif %}
      mongo:
        condition: service_healthy
        restart: false
      {% if USE_LLM == "true" %}
      ollama:
        condition: service_healthy
        restart: false
      {% endif %}
      rabbitmq:
        condition: service_healthy
        restart: false
      redis:
        condition: service_healthy
        restart: false
    healthcheck:
      test: ["CMD", "celery", "-A", "app.celery_app", "inspect", "ping"]
      interval: 30s
      timeout: 10s
      retries: 5
      start_period: 30s

  celery_beat:
    build:
      context: .
      dockerfile: Dockerfile.final
      args:
        USER_UID: ${USER_UID}
        USER_GID: ${USER_GID}
    command: >
      /bin/sh -c "celery -A app.celery_app beat --loglevel=info"
    labels:
      autoheal-label: true
    env_file:
      - .env.final
    depends_on:
      celery_search_worker:
        condition: service_healthy
        restart: false
      celery_maintenance_worker:
        condition: service_healthy
        restart: false
  {% if USE_LLM == "true" %}

  # Ollama service
  ollama:
    image: ollama/ollama:0.11.0
    labels:
      autoheal-label: true
    restart: always
    healthcheck:
      # TODO Same as above
      {% if USE_GPU == "true" %}
      test: ["CMD-SHELL", "ollama && nvidia-smi || exit 1"]
      {% else %}
      test: ["CMD", "ollama"]
      {% endif %}
      interval: 30s
      timeout: 20s
      retries: 3
    volumes:
      - ${DATA_DIRPATH}/ollama:/root/.ollama/
    ports:
      - "${OLLAMA_HOST_PORT:-11434}:11434"
    {% if USE_GPU == "true" %}
    deploy:
      resources:
        reservations:
          devices:
            - driver: nvidia
              count: 1
              capabilities: [gpu]
    {% endif %}
  {% endif %}<|MERGE_RESOLUTION|>--- conflicted
+++ resolved
@@ -15,54 +15,11 @@
     command: /bin/sh -c "python scripts/milvus_credentials_setup.py && uvicorn app.main:app --host 0.0.0.0 --port 80"
     {% endif %}
     env_file:
-<<<<<<< HEAD
-      - .env.app
-    environment:
-      - USE_GPU={{ USE_GPU }}
-      - MILVUS__USE_LITE={{ USE_MILVUS_LITE }}
-      {% if USE_MILVUS_LITE == "true" %}
-      - MILVUS__FILEPATH=/data/milvus.db
-      - METADATA_FILTERING__ENABLED=false
-      {% else %}
-      - MILVUS__URI=http://milvus-standalone:19530
-      - MILVUS__USER=${MILVUS_AIOD_USER}
-      - MILVUS__PASS=${MILVUS_AIOD_PASS}
-      - MILVUS_NEW_ROOT_PASS=${MILVUS_NEW_ROOT_PASS}
-      - METADATA_FILTERING__ENABLED={{ USE_LLM }}
-      {% endif %}
-      - MONGO__HOST=mongo
-      - MONGO__PORT=27017
-      - MONGO__USER=${MONGO_USER}
-      - MONGO__PASSWORD=${MONGO_PASSWORD}
-      - MONGO__DBNAME=aiod
-      - CHATBOT__USE_CHATBOT={{ USE_CHATBOT }}
-      - AIOD__JSON_SAVEPATH=/cold_data
-      {% if USE_LLM == "true" %}
-      - OLLAMA__URI=http://ollama:11434
-      {% endif %}
-    ports:
-      - "${APP_HOST_PORT:-8000}:80"
-    depends_on:
-      {% if USE_MILVUS_LITE == "false" %}
-      milvus-standalone:
-        condition: service_healthy
-        restart: false
-      {% endif %}
-      mongo:
-        condition: service_healthy
-        restart: false
-      {% if USE_LLM == "true" %}
-      ollama:
-        condition: service_healthy
-        restart: false
-      {% endif %}
-=======
       - .env.final
     ports:
       - "${APP_HOST_PORT:-8000}:80"
     depends_on:
       - celery_beat
->>>>>>> 688fb183
     volumes:
       - ${DATA_DIRPATH}/model:/model
       - ${DATA_DIRPATH}/cold_data:/cold_data
