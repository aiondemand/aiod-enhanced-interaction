#!/bin/bash

# Load environment variables from .env file
if [ -f .env ]; then
  set -a
  source .env
  set +a
else
  echo ".env file not found"
  exit 1
fi

# Check if USE_GPU is set
if [ -z "$USE_GPU" ]; then
  echo "USE_GPU is not set"
  exit 1
fi

# Check if USE_LLM is set
if [ -z "$USE_LLM" ]; then
  echo "USE_LLM is not set"
  exit 1
fi

# Check if USE_CHATBOT is set
if [ -z "$USE_CHATBOT" ]; then
  echo "USE_CHATBOT is not set"
  exit 1
fi

# Check if DATA_DIRPATH is set
if [ -z "$DATA_DIRPATH" ]; then
  echo "DATA_DIRPATH is not set"
  exit 1
fi

# Check if USE_MILVUS_LITE is set
if [ -z "$USE_MILVUS_LITE" ]; then
  echo "USE_MILVUS_LITE is not set"
  exit 1
fi

# What operation we wish to perform
if [ "$#" -eq 0 ]; then
  COMPOSE_COMMAND="up app -d --build"

  # Build docker-compose first (stored as docker-compose.final.yml)
  docker compose -f docker-compose.build.yml up --build
  CONTAINER_NAME="${COMPOSE_PROJECT_NAME}-build-compose-1"
  EXIT_CODE=$(docker inspect $CONTAINER_NAME --format='{{.State.ExitCode}}')
  docker compose -f docker-compose.build.yml down

  # Create folders for holding Docker volumes if they don't exist
  # otherwise Milvus would create them under the root user...
  mkdir -p ${DATA_DIRPATH}/volumes
  mkdir -p ${DATA_DIRPATH}/model
  mkdir -p ${DATA_DIRPATH}/cold_data

  if [ $EXIT_CODE -ne 0 ]; then
    echo "Failed to build a docker compose"
    exit 1
  fi
elif [ "$#" -eq 1 ]; then
  if [ "$1" == "--stop" ]; then
    COMPOSE_COMMAND="stop"
  elif [ "$1" == "--remove" ]; then
    COMPOSE_COMMAND="down"
  else
    echo "Invalid operation '$1'. Only '--stop' and '--remove' are allowed"
    exit 1
  fi
else
  echo "Invalid number of arguments"
  exit 1
fi

<<<<<<< HEAD
if [ "$USE_MILVUS_LITE" = "true" ]; then
  docker compose -f docker-compose.mongo.yml -f docker-compose.final.yml $COMPOSE_COMMAND
else
  docker compose -f docker-compose.milvus.yml -f docker-compose.mongo.yml -f docker-compose.final.yml $COMPOSE_COMMAND
fi
=======
# Deploy using the merged dependencies compose file and the final app compose file
docker compose -f docker-compose.deps.yml -f docker-compose.final.yml $COMPOSE_COMMAND
>>>>>>> 688fb183
<|MERGE_RESOLUTION|>--- conflicted
+++ resolved
@@ -74,13 +74,5 @@
   exit 1
 fi
 
-<<<<<<< HEAD
-if [ "$USE_MILVUS_LITE" = "true" ]; then
-  docker compose -f docker-compose.mongo.yml -f docker-compose.final.yml $COMPOSE_COMMAND
-else
-  docker compose -f docker-compose.milvus.yml -f docker-compose.mongo.yml -f docker-compose.final.yml $COMPOSE_COMMAND
-fi
-=======
 # Deploy using the merged dependencies compose file and the final app compose file
-docker compose -f docker-compose.deps.yml -f docker-compose.final.yml $COMPOSE_COMMAND
->>>>>>> 688fb183
+docker compose -f docker-compose.deps.yml -f docker-compose.final.yml $COMPOSE_COMMAND