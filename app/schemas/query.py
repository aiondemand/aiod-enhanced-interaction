from __future__ import annotations

from abc import ABC
from datetime import datetime

from pydantic import BaseModel

from app.models.filter import Filter
from app.schemas.enums import QueryStatus, SupportedAssetType, AssetTypeQueryParam
from app.schemas.search_results import SearchResults


class ReturnedAsset(BaseModel):
    asset_id: int
    asset_type: SupportedAssetType

    @staticmethod
    def create_list_from_result_set(result_set: SearchResults) -> list[ReturnedAsset]:
        return [
            ReturnedAsset(asset_id=id, asset_type=typ)
            for id, typ in zip(result_set.asset_ids, result_set.asset_types)
        ]


class BaseUserQueryResponse(BaseModel, ABC):
    status: QueryStatus = QueryStatus.QUEUED
    topk: int
<<<<<<< HEAD
    results: list[ReturnedAsset] | None = None
=======
    returned_asset_count: int = -1
    result_asset_ids: list[int] | None = None
    result_assets: list[dict] | None = None
>>>>>>> 13d962a2
    expires_at: datetime | None = None


class SimpleUserQueryResponse(BaseUserQueryResponse):
    asset_type: AssetTypeQueryParam
    search_query: str


class FilteredUserQueryResponse(BaseUserQueryResponse):
    asset_type: SupportedAssetType
    search_query: str
    filters: list[Filter] | None = None


class RecommenderUserQueryResponse(BaseUserQueryResponse):
    asset_type: SupportedAssetType
    asset_id: int
    output_asset_type: AssetTypeQueryParam<|MERGE_RESOLUTION|>--- conflicted
+++ resolved
@@ -7,31 +7,35 @@
 
 from app.models.filter import Filter
 from app.schemas.enums import QueryStatus, SupportedAssetType, AssetTypeQueryParam
-from app.schemas.search_results import SearchResults
+from app.schemas.search_results import AssetResults
 
 
 class ReturnedAsset(BaseModel):
     asset_id: int
     asset_type: SupportedAssetType
+    asset: dict | None = None
 
     @staticmethod
-    def create_list_from_result_set(result_set: SearchResults) -> list[ReturnedAsset]:
+    def create_list_from_asset_results(
+        asset_results: AssetResults, return_entire_assets: bool = False
+    ) -> list[ReturnedAsset]:
         return [
-            ReturnedAsset(asset_id=id, asset_type=typ)
-            for id, typ in zip(result_set.asset_ids, result_set.asset_types)
+            ReturnedAsset(
+                asset_id=id, asset_type=typ, asset=asset if return_entire_assets else None
+            )
+            for id, typ, asset in zip(
+                asset_results.asset_ids, asset_results.asset_types, asset_results.assets
+            )
         ]
+
+
+# TODO create function for converting model to a schema class within BaseQueryResponse?
 
 
 class BaseUserQueryResponse(BaseModel, ABC):
     status: QueryStatus = QueryStatus.QUEUED
     topk: int
-<<<<<<< HEAD
     results: list[ReturnedAsset] | None = None
-=======
-    returned_asset_count: int = -1
-    result_asset_ids: list[int] | None = None
-    result_assets: list[dict] | None = None
->>>>>>> 13d962a2
     expires_at: datetime | None = None
 
 
