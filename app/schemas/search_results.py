--- conflicted
+++ resolved
@@ -25,19 +25,16 @@
 
         all_ids = self.asset_ids + other.asset_ids
         all_distances = self.distances + other.distances
-<<<<<<< HEAD
         all_asset_types = self.asset_types + other.asset_types
-=======
         all_assets = self.assets + other.assets
 
->>>>>>> 13d962a2
         new_idx_order = np.argsort(all_distances)
 
         return AssetResults(
             asset_ids=[all_ids[idx] for idx in new_idx_order],
             distances=[all_distances[idx] for idx in new_idx_order],
-<<<<<<< HEAD
             asset_types=[all_asset_types[idx] for idx in new_idx_order],
+            assets=[all_assets[idx] for idx in new_idx_order],
         )
 
     def __getitem__(self, idx: int) -> dict:
@@ -45,30 +42,25 @@
             "asset_ids": self.asset_ids[idx],
             "distances": self.distances[idx],
             "asset_types": self.asset_types[idx],
+            "assets": self.assets[idx],
         }
 
     def __len__(self) -> int:
         return len(self.asset_ids)
 
-    def filter_out_assets_by_id(self, asset_ids_to_del: list[int]) -> SearchResults:
-=======
-            assets=[all_assets[idx] for idx in new_idx_order],
-        )
-
     def filter_out_assets_by_id(self, asset_ids_to_del: list[int]) -> AssetResults:
->>>>>>> 13d962a2
         idx_to_keep = np.where(~np.isin(self.asset_ids, asset_ids_to_del))[0]
 
         return AssetResults(
             asset_ids=[self.asset_ids[idx] for idx in idx_to_keep],
             distances=[self.distances[idx] for idx in idx_to_keep],
-<<<<<<< HEAD
             asset_types=[self.asset_types[idx] for idx in idx_to_keep],
+            assets=[self.assets[idx] for idx in idx_to_keep],
         )
 
     @staticmethod
-    def merge_results(search_results: list[SearchResults], k: int) -> SearchResults:
-        all_results = reduce(lambda a, b: a + b, search_results)
+    def merge_results(asset_results: list[AssetResults], k: int) -> AssetResults:
+        all_results = reduce(lambda a, b: a + b, asset_results)
         topk_results = [all_results[idx] for idx in range(k)]
 
         kwargs: dict[str, list] = reduce(
@@ -76,8 +68,4 @@
             topk_results,
             {},
         )
-        return SearchResults(**kwargs)
-=======
-            assets=[self.assets[idx] for idx in idx_to_keep],
-        )
->>>>>>> 13d962a2
+        return AssetResults(**kwargs)