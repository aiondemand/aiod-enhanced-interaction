--- conflicted
+++ resolved
@@ -58,22 +58,15 @@
 
 @router.get("/{query_id}/result")
 async def get_filtered_query_result(
-<<<<<<< HEAD
     query_id: PydanticObjectId = Path(..., description="Valid query ID"),
-) -> FilteredUserQueryResponse:
-    return await get_query_results(query_id, FilteredUserQuery)
-=======
-    database: Annotated[Database, Depends(Database)],
-    query_id: UUID = Path(..., description="Valid query ID"),
     return_entire_assets: bool = Query(
         default=False,
         description="Whether to return the entire AIoD assets or only their corresponding IDs",
     ),
 ) -> FilteredUserQueryResponse:
     return await get_query_results(
-        query_id, database, FilteredUserQuery, return_entire_assets=return_entire_assets
+        query_id, FilteredUserQuery, return_entire_assets=return_entire_assets
     )
->>>>>>> 3572d146
 
 
 @router.get("/schemas/get_fields")
@@ -144,13 +137,9 @@
     filters: list[Filter] | None,
     topk: int,
 ) -> str:
-<<<<<<< HEAD
-    await validate_query_endpoint_arguments_or_raise(search_query, asset_type, apply_filtering=True)
-=======
     validate_query_or_raise(search_query)
-    validate_asset_type_or_raise(asset_type, database, apply_filtering=True)
+    await validate_asset_type_or_raise(asset_type, apply_filtering=True)
 
->>>>>>> 3572d146
     if filters:
         for filter in filters:
             filter.validate_filter_or_raise(asset_type)
