from typing import Type, TypeVar

from beanie import PydanticObjectId
from fastapi import HTTPException

from app.config import settings
from app.models.asset_collection import AssetCollection
from app.models.query import BaseUserQuery
from app.schemas.enums import BaseAssetType
from app.schemas.query import BaseUserQueryResponse
from app.services.threads.search_thread import QUERY_QUEUE

Response = TypeVar("Response", bound=BaseUserQueryResponse)


async def submit_query(user_query: BaseUserQuery) -> str:
    await user_query.create()
    QUERY_QUEUE.put((user_query.id, type(user_query)))
    return user_query.id


async def get_query_results(
<<<<<<< HEAD
    query_id: PydanticObjectId, query_type: Type[BaseUserQuery]
=======
    query_id: UUID,
    database: Database,
    query_type: Type[BaseUserQuery],
    return_entire_assets: bool = False,
>>>>>>> 3572d146
) -> Response:
    user_query = await query_type.get(query_id)
    if user_query is None:
        raise HTTPException(
            status_code=404, detail="Requested query doesn't exist or has been deleted."
        )
    if user_query.is_expired:
        raise HTTPException(status_code=410, detail="Requested query has expired.")
    return user_query.map_to_response(return_entire_assets)


<<<<<<< HEAD
async def validate_query_endpoint_arguments_or_raise(
    query: str | int, asset_type: AssetType, apply_filtering: bool
=======
def validate_query_or_raise(query: str) -> None:
    if not query.strip():
        raise HTTPException(
            status_code=400,
            detail="Invalid/empty user query",
        )


def validate_asset_type_or_raise(
    asset_type: BaseAssetType, database: Database, apply_filtering: bool
>>>>>>> 3572d146
) -> None:
    valid_asset_types = (
        settings.AIOD.ASSET_TYPES_FOR_METADATA_EXTRACTION
        if apply_filtering
        else settings.AIOD.ASSET_TYPES
    )
<<<<<<< HEAD
    if asset_type not in valid_asset_types:
        raise HTTPException(
            status_code=404,
            detail=f"We currently do not support asset type '{asset_type.value}'",
        )
    asset_col = await AssetCollection.get_first_object_by_asset_type(asset_type)
    if asset_col is None:
=======
    if apply_filtering and asset_type.is_all():
>>>>>>> 3572d146
        raise HTTPException(
            status_code=400,
            detail=f"You need to specify a specific asset type to perform a filtered search",
        )

    if not asset_type.is_all():
        supp_asset_type = asset_type.to_SupportedAssetType()

        if supp_asset_type not in valid_asset_types:
            raise HTTPException(
                status_code=404,
                detail=f"We currently do not support asset type '{supp_asset_type.value}'",
            )
        if database.get_first_asset_collection_by_type(supp_asset_type) is None:
            raise HTTPException(
                status_code=501,
                detail=f"The database for the asset type '{supp_asset_type.value}' has yet to be built. Try again later...",
            )<|MERGE_RESOLUTION|>--- conflicted
+++ resolved
@@ -20,14 +20,9 @@
 
 
 async def get_query_results(
-<<<<<<< HEAD
-    query_id: PydanticObjectId, query_type: Type[BaseUserQuery]
-=======
-    query_id: UUID,
-    database: Database,
+    query_id: PydanticObjectId,
     query_type: Type[BaseUserQuery],
     return_entire_assets: bool = False,
->>>>>>> 3572d146
 ) -> Response:
     user_query = await query_type.get(query_id)
     if user_query is None:
@@ -39,10 +34,6 @@
     return user_query.map_to_response(return_entire_assets)
 
 
-<<<<<<< HEAD
-async def validate_query_endpoint_arguments_or_raise(
-    query: str | int, asset_type: AssetType, apply_filtering: bool
-=======
 def validate_query_or_raise(query: str) -> None:
     if not query.strip():
         raise HTTPException(
@@ -51,26 +42,13 @@
         )
 
 
-def validate_asset_type_or_raise(
-    asset_type: BaseAssetType, database: Database, apply_filtering: bool
->>>>>>> 3572d146
-) -> None:
+async def validate_asset_type_or_raise(asset_type: BaseAssetType, apply_filtering: bool) -> None:
     valid_asset_types = (
         settings.AIOD.ASSET_TYPES_FOR_METADATA_EXTRACTION
         if apply_filtering
         else settings.AIOD.ASSET_TYPES
     )
-<<<<<<< HEAD
-    if asset_type not in valid_asset_types:
-        raise HTTPException(
-            status_code=404,
-            detail=f"We currently do not support asset type '{asset_type.value}'",
-        )
-    asset_col = await AssetCollection.get_first_object_by_asset_type(asset_type)
-    if asset_col is None:
-=======
     if apply_filtering and asset_type.is_all():
->>>>>>> 3572d146
         raise HTTPException(
             status_code=400,
             detail=f"You need to specify a specific asset type to perform a filtered search",
@@ -84,7 +62,9 @@
                 status_code=404,
                 detail=f"We currently do not support asset type '{supp_asset_type.value}'",
             )
-        if database.get_first_asset_collection_by_type(supp_asset_type) is None:
+
+        asset_col = await AssetCollection.get_first_object_by_asset_type(supp_asset_type)
+        if asset_col is None:
             raise HTTPException(
                 status_code=501,
                 detail=f"The database for the asset type '{supp_asset_type.value}' has yet to be built. Try again later...",
