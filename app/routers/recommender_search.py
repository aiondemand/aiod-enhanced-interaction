from uuid import UUID
from fastapi import APIRouter, Query
from fastapi.responses import RedirectResponse

from app.models.query import RecommenderUserQuery
from app.routers.sem_search import (
    get_query_results,
    submit_query,
    validate_asset_type_or_raise,
)
from app.schemas.enums import SupportedAssetType, AssetTypeQueryParam
<<<<<<< HEAD
from app.schemas.query import RecommenderUserQueryResponse
=======
from app.schemas.query import OldRecommenderUserQueryResponse, RecommenderUserQueryResponse
from app.services.database import Database
>>>>>>> e6697ce9

router = APIRouter()


@router.post("")
async def submit_recommender_query(
<<<<<<< HEAD
    asset_id: int = Query(..., ge=0, description="Asset ID"),
=======
    database: Annotated[Database, Depends(Database)],
    asset_id: str = Query(..., max_length=50, description="Asset ID"),
>>>>>>> e6697ce9
    asset_type: SupportedAssetType = Query(
        ..., description="Asset type of an asset to find recommendations to"
    ),
    output_asset_type: AssetTypeQueryParam = Query(
        ..., description="Output asset type of assets to return"
    ),
    topk: int = Query(default=10, gt=0, le=100, description="Number of similar assets to return"),
) -> RedirectResponse:
    query_id = await _submit_recommender_query(
        asset_id,
        asset_type,
        output_asset_type,
        topk,
    )
    return RedirectResponse(url=f"/recommender/{query_id}/result", status_code=202)


@router.get("/{query_id}/result", response_model=RecommenderUserQueryResponse)
async def get_recommender_result(
    query_id: UUID,
    return_entire_assets: bool = Query(
        default=False,
        description="Whether to return the entire AIoD assets or only their corresponding IDs",
    ),
) -> RecommenderUserQueryResponse:
    return await get_query_results(
<<<<<<< HEAD
        query_id, RecommenderUserQuery, return_entire_assets=return_entire_assets
=======
        query_id,
        database,
        RecommenderUserQuery,
        return_entire_assets=return_entire_assets,
        old_schema=False,
    )


####################################
############ OLD ROUTER ############
####################################

old_router = APIRouter()


# v1 endpoint that doesn't support searching across asset types
@old_router.post("")
async def old_submit_recommender_query(
    database: Annotated[Database, Depends(Database)],
    asset_id: str = Query(..., max_length=50, description="Asset ID"),
    asset_type: SupportedAssetType = Query(
        ..., description="Asset type of an asset to find recommendations to"
    ),
    output_asset_type: SupportedAssetType = Query(
        ..., description="Output asset type of assets to return"
    ),
    topk: int = Query(default=10, gt=0, le=100, description="Number of similar assets to return"),
) -> RedirectResponse:
    query_id = await _submit_recommender_query(
        database,
        asset_id,
        asset_type,
        AssetTypeQueryParam(output_asset_type.value),
        topk,
    )
    return RedirectResponse(url=f"/recommender/{query_id}/result", status_code=202)


# v1 endpoint that doesn't support returning the entire assets nor assets of different types
@old_router.get("/{query_id}/result", response_model=OldRecommenderUserQueryResponse)
async def old_get_recommender_result(
    database: Annotated[Database, Depends(Database)],
    query_id: UUID,
) -> OldRecommenderUserQueryResponse:
    return await get_query_results(
        query_id, database, RecommenderUserQuery, return_entire_assets=False, old_schema=True
>>>>>>> e6697ce9
    )


async def _submit_recommender_query(
<<<<<<< HEAD
    asset_id: int,
=======
    database: Database,
    asset_id: str,
>>>>>>> e6697ce9
    asset_type: SupportedAssetType,
    output_asset_type: AssetTypeQueryParam,
    topk: int,
) -> UUID:
    await validate_asset_type_or_raise(asset_type, apply_filtering=False)
    await validate_asset_type_or_raise(output_asset_type, apply_filtering=False)

    user_query = RecommenderUserQuery(
        asset_id=asset_id,
        asset_type=asset_type,
        output_asset_type=output_asset_type,
        topk=topk,
    )
    return await submit_query(user_query)<|MERGE_RESOLUTION|>--- conflicted
+++ resolved
@@ -9,24 +9,15 @@
     validate_asset_type_or_raise,
 )
 from app.schemas.enums import SupportedAssetType, AssetTypeQueryParam
-<<<<<<< HEAD
-from app.schemas.query import RecommenderUserQueryResponse
-=======
 from app.schemas.query import OldRecommenderUserQueryResponse, RecommenderUserQueryResponse
-from app.services.database import Database
->>>>>>> e6697ce9
+
 
 router = APIRouter()
 
 
 @router.post("")
 async def submit_recommender_query(
-<<<<<<< HEAD
-    asset_id: int = Query(..., ge=0, description="Asset ID"),
-=======
-    database: Annotated[Database, Depends(Database)],
     asset_id: str = Query(..., max_length=50, description="Asset ID"),
->>>>>>> e6697ce9
     asset_type: SupportedAssetType = Query(
         ..., description="Asset type of an asset to find recommendations to"
     ),
@@ -53,11 +44,7 @@
     ),
 ) -> RecommenderUserQueryResponse:
     return await get_query_results(
-<<<<<<< HEAD
-        query_id, RecommenderUserQuery, return_entire_assets=return_entire_assets
-=======
         query_id,
-        database,
         RecommenderUserQuery,
         return_entire_assets=return_entire_assets,
         old_schema=False,
@@ -74,7 +61,6 @@
 # v1 endpoint that doesn't support searching across asset types
 @old_router.post("")
 async def old_submit_recommender_query(
-    database: Annotated[Database, Depends(Database)],
     asset_id: str = Query(..., max_length=50, description="Asset ID"),
     asset_type: SupportedAssetType = Query(
         ..., description="Asset type of an asset to find recommendations to"
@@ -85,7 +71,6 @@
     topk: int = Query(default=10, gt=0, le=100, description="Number of similar assets to return"),
 ) -> RedirectResponse:
     query_id = await _submit_recommender_query(
-        database,
         asset_id,
         asset_type,
         AssetTypeQueryParam(output_asset_type.value),
@@ -97,22 +82,15 @@
 # v1 endpoint that doesn't support returning the entire assets nor assets of different types
 @old_router.get("/{query_id}/result", response_model=OldRecommenderUserQueryResponse)
 async def old_get_recommender_result(
-    database: Annotated[Database, Depends(Database)],
     query_id: UUID,
 ) -> OldRecommenderUserQueryResponse:
     return await get_query_results(
-        query_id, database, RecommenderUserQuery, return_entire_assets=False, old_schema=True
->>>>>>> e6697ce9
+        query_id, RecommenderUserQuery, return_entire_assets=False, old_schema=True
     )
 
 
 async def _submit_recommender_query(
-<<<<<<< HEAD
-    asset_id: int,
-=======
-    database: Database,
     asset_id: str,
->>>>>>> e6697ce9
     asset_type: SupportedAssetType,
     output_asset_type: AssetTypeQueryParam,
     topk: int,
