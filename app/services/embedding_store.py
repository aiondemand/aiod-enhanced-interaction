--- conflicted
+++ resolved
@@ -293,7 +293,6 @@
 
         return total_inserted
 
-<<<<<<< HEAD
     def _insert_records(self, collection_name: str, data: list[dict]) -> int:
         try:
             self.client.insert(collection_name=collection_name, data=data)
@@ -318,10 +317,7 @@
 
         return inserted
 
-    def remove_embeddings(self, asset_ids: list[str], asset_type: SupportedAssetType) -> int:
-=======
     def remove_embeddings(self, asset_ids: list[AssetId], asset_type: SupportedAssetType) -> int:
->>>>>>> 8110af1e
         collection_name = self.get_collection_name(asset_type)
 
         return self.client.delete(collection_name, filter=f"asset_id in {asset_ids}")[
