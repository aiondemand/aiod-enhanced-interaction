--- conflicted
+++ resolved
@@ -1,281 +1,272 @@
-from __future__ import annotations
-
-from copy import deepcopy
-import logging
-import os
-from queue import Queue
-from typing import Type
-
-from beanie import PydanticObjectId
-from beanie.odm.operators.find.logical import Or
-import numpy as np
-from app.config import settings
-from app.models.query import (
-    BaseUserQuery,
-    FilteredUserQuery,
-    RecommenderUserQuery,
-    SimpleUserQuery,
-)
-from app.schemas.asset_metadata.operations import SchemaOperations
-from app.schemas.enums import QueryStatus, SupportedAssetType
-from app.schemas.params import VectorSearchParams
-<<<<<<< HEAD
-from app.schemas.search_results import SearchResults
-from app.services.aiod import check_aiod_asset
-=======
-from app.schemas.search_results import AssetResults, SearchResults
-from app.services.aiod import get_aiod_asset
-from app.services.database import Database
->>>>>>> 3572d146
-from app.services.embedding_store import EmbeddingStore, MilvusEmbeddingStore
-from app.services.inference.llm_query_parsing import PrepareLLM, UserQueryParsing
-from app.services.inference.model import AiModel
-from app.services.recommender import get_precomputed_embeddings_for_recommender
-from app.services.resilience import LocalServiceUnavailableException
-
-<<<<<<< HEAD
-
-QUERY_QUEUE: Queue[tuple[PydanticObjectId | None, Type[BaseUserQuery] | None]] = Queue()
-=======
->>>>>>> 3572d146
-
-
-async def fill_query_queue() -> None:
-    async def __retrieve_queries(typ: type[BaseUserQuery]) -> list[BaseUserQuery]:
-        return await typ.find(
-            Or(typ.status == QueryStatus.QUEUED, typ.status == QueryStatus.IN_PROGRESS)
-        ).to_list()
-
-    simple_queries_to_process: list[BaseUserQuery] = await __retrieve_queries(SimpleUserQuery)
-    filtered_queries_to_process: list[BaseUserQuery] = await __retrieve_queries(FilteredUserQuery)
-    similar_queries_to_process: list[BaseUserQuery] = await __retrieve_queries(RecommenderUserQuery)
-
-    queries_to_process: list[BaseUserQuery] = sorted(
-        simple_queries_to_process + filtered_queries_to_process + similar_queries_to_process,
-        key=BaseUserQuery.sort_function_to_populate_queue,
-    )
-    if len(queries_to_process) == 0:
-        return
-    for query in queries_to_process:
-        QUERY_QUEUE.put((query.id, type(query)))
-
-    logging.info(
-        f"Query queue has been populated with {len(queries_to_process)} queries to process."
-    )
-
-
-async def search_thread() -> None:
-    await fill_query_queue()
-
-    model = AiModel("cpu")
-    embedding_store = MilvusEmbeddingStore()
-
-    llm_query_parser = None
-    if settings.PERFORM_LLM_QUERY_PARSING:
-        llm_query_parser = UserQueryParsing(llm=PrepareLLM.setup_ollama_llm())
-
-    while True:
-        query_id, query_type = QUERY_QUEUE.get()
-        if query_id is None or query_type is None:
-            break
-
-        user_query = await fetch_user_query(query_id, query_type)
-        if user_query is None:
-            continue
-        logging.info(f"Searching relevant assets for query ID: {str(query_id)}")
-
-        try:
-            results = search_across_assets_wrapper(
-                model,
-                llm_query_parser,
-                embedding_store,
-                user_query,
-            )
-            user_query.result_set = results
-            user_query.update_status(QueryStatus.COMPLETED)
-            await user_query.replace()
-        except LocalServiceUnavailableException as e:
-            logging.error(e)
-            logging.error(
-                "The above error has been encountered in the embedding thread. "
-                + "Entire Application is being terminated now"
-            )
-            os._exit(1)
-        except Exception as e:
-            user_query.update_status(QueryStatus.FAILED)
-            await user_query.replace()
-            logging.error(e)
-            logging.error(
-                f"The above error has been encountered in the query processing thread while processing query ID: {str(query_id)}"
-            )
-
-
-async def fetch_user_query(
-    query_id: PydanticObjectId, query_type: Type[BaseUserQuery]
-) -> BaseUserQuery | None:
-    if query_type == FilteredUserQuery and settings.PERFORM_LLM_QUERY_PARSING is False:
-        return None
-
-    user_query: BaseUserQuery | None = await query_type.get(query_id)
-    if user_query is None:
-        err_msg = f"UserQuery id={query_id} doesn't exist even though it should."
-        logging.error(err_msg)
-        return None
-    else:
-        user_query.update_status(QueryStatus.IN_PROGRESS)
-        await user_query.replace()
-
-        return user_query
-
-
-def search_across_assets_wrapper(
-    model: AiModel,
-    llm_query_parser: UserQueryParsing | None,
-    embedding_store: EmbeddingStore,
-    user_query: BaseUserQuery,
-) -> AssetResults:
-    search_params, all_asset_types = prepare_search_parameters(
-        model, llm_query_parser, embedding_store, user_query
-    )
-    if search_params is None:
-        return AssetResults()
-    asset_type_list: list[SupportedAssetType] = (
-        [search_params.asset_type] if all_asset_types is False else settings.AIOD.ASSET_TYPES
-    )
-
-    # perform multiple semantic searches in separate asset_type collections if
-    # the user has requested to go over ALL the asset types
-    search_results: list[AssetResults] = []
-    for asset_type in asset_type_list:
-        temp_search_params = deepcopy(search_params)
-        temp_search_params.asset_type = asset_type
-        search_results.append(
-            search_asset_collection(embedding_store, temp_search_params, user_query)
-        )
-
-    return AssetResults.merge_results(search_results, k=user_query.topk)
-
-
-def search_asset_collection(
-    embedding_store: EmbeddingStore,
-    search_params: VectorSearchParams,
-    user_query: BaseUserQuery,
-    num_search_retries: int = 5,
-) -> AssetResults:
-    asset_ids_to_remove_from_db: list[int] = []
-    all_assets_to_return = AssetResults()
-
-    for _ in range(num_search_retries):
-        new_results = embedding_store.retrieve_topk_asset_ids(search_params)
-        validated_new_results = validate_assets(
-            new_results, search_params, asset_ids_to_remove_from_db
-        ).filter_out_assets_by_id(all_assets_to_return.asset_ids)
-
-        all_assets_to_return = all_assets_to_return + validated_new_results
-        search_params.topk = user_query.topk - len(all_assets_to_return)
-        if search_params.topk == 0 or len(new_results) == 0:
-            break
-
-    # delete invalid assets from Milvus => lazy delete
-    if len(asset_ids_to_remove_from_db) > 0:
-        embedding_store.remove_embeddings(asset_ids_to_remove_from_db, search_params.asset_type)
-        logging.info(
-            f"[LAZY DELETE] {len(asset_ids_to_remove_from_db)} assets ({search_params.asset_type.value}) have been deleted"
-        )
-
-    return all_assets_to_return
-
-
-def prepare_search_parameters(
-    model: AiModel,
-    llm_query_parser: UserQueryParsing | None,
-    embedding_store: EmbeddingStore,
-    user_query: BaseUserQuery,
-) -> tuple[VectorSearchParams | None, bool]:
-    # apply metadata filtering
-    metadata_filter_str = ""
-    if llm_query_parser is not None and isinstance(user_query, FilteredUserQuery):
-        if user_query.invoke_llm_for_parsing:
-            # utilize LLM to automatically extract filters from the user query
-            parsed_query = llm_query_parser(user_query.search_query, user_query.asset_type)
-            metadata_filter_str = parsed_query["filter_str"]
-            user_query.filters = parsed_query["filters"]
-        elif user_query.filters is not None:
-            # user manually defined filters
-            metadata_filter_str = llm_query_parser.translator_func(
-                user_query.filters,
-                SchemaOperations.get_asset_schema(user_query.asset_type),
-            )
-
-    # compute query embedding
-    if isinstance(user_query, RecommenderUserQuery):
-        query_embeddings = get_precomputed_embeddings_for_recommender(
-            model, embedding_store, user_query
-        )
-        if query_embeddings is None:
-            return None, False
-    elif isinstance(user_query, (SimpleUserQuery, FilteredUserQuery)):
-        query_embeddings = model.compute_query_embeddings(user_query.search_query)
-    else:
-        raise ValueError("We don't support other types of user queries yet")
-
-    # select asset type to search for
-    target_asset_type_temp = (
-        user_query.output_asset_type
-        if isinstance(user_query, RecommenderUserQuery)
-        else user_query.asset_type
-    )
-    all_asset_types = target_asset_type_temp.is_all()
-    target_asset_type = (
-        target_asset_type_temp.to_SupportedAssetType()
-        if all_asset_types is False
-        else SupportedAssetType.DATASETS  # a placeholder value that will be replaced
-    )
-    # ignore the asset itself from the search if necessary
-    asset_ids_to_exclude_from_search = (
-        [user_query.asset_id]
-        if isinstance(user_query, RecommenderUserQuery)
-        and user_query.asset_type == user_query.output_asset_type
-        else []
-    )
-
-    search_params = embedding_store.create_search_params(
-        data=query_embeddings,
-        topk=user_query.topk,
-        asset_type=target_asset_type,
-        metadata_filter=metadata_filter_str,
-        asset_ids_to_exclude=asset_ids_to_exclude_from_search,
-    )
-    return search_params, all_asset_types
-
-
-def validate_assets(
-    results: SearchResults,
-    search_params: VectorSearchParams,
-    asset_ids_to_remove_from_db: list[int],
-) -> AssetResults:
-    if len(results) == 0:
-        return AssetResults()
-
-    # retrieve assets from AIoD Catalogue
-    assets = [
-        get_aiod_asset(
-            asset_id,
-            search_params.asset_type,
-            sleep_time=settings.AIOD.SEARCH_WAIT_INBETWEEN_REQUESTS_SEC,
-        )
-        for asset_id in results.asset_ids
-    ]
-    exists_mask = np.array([asset is not None for asset in assets])
-    idx_to_keep = np.where(exists_mask)[0]
-    ids_to_del = [results.asset_ids[idx] for idx in np.where(~exists_mask)[0]]
-
-    search_params.asset_ids_to_exclude.extend(results.asset_ids)
-    asset_ids_to_remove_from_db.extend(ids_to_del)
-
-    return AssetResults(
-        asset_ids=[results.asset_ids[idx] for idx in idx_to_keep],
-        distances=[results.distances[idx] for idx in idx_to_keep],
-        asset_types=[results.asset_types[idx] for idx in idx_to_keep],
-        assets=[assets[idx] for idx in idx_to_keep],
-    )
+from __future__ import annotations
+
+from copy import deepcopy
+import logging
+import os
+from queue import Queue
+from typing import Type
+
+from beanie import PydanticObjectId
+from beanie.odm.operators.find.logical import Or
+import numpy as np
+from app.config import settings
+from app.models.query import (
+    BaseUserQuery,
+    FilteredUserQuery,
+    RecommenderUserQuery,
+    SimpleUserQuery,
+)
+from app.schemas.asset_metadata.operations import SchemaOperations
+from app.schemas.enums import QueryStatus, SupportedAssetType
+from app.schemas.params import VectorSearchParams
+from app.schemas.search_results import AssetResults, SearchResults
+from app.services.aiod import get_aiod_asset
+from app.services.embedding_store import EmbeddingStore, MilvusEmbeddingStore
+from app.services.inference.llm_query_parsing import PrepareLLM, UserQueryParsing
+from app.services.inference.model import AiModel
+from app.services.recommender import get_precomputed_embeddings_for_recommender
+from app.services.resilience import LocalServiceUnavailableException
+
+
+QUERY_QUEUE: Queue[tuple[PydanticObjectId | None, Type[BaseUserQuery] | None]] = Queue()
+
+
+async def fill_query_queue() -> None:
+    async def __retrieve_queries(typ: type[BaseUserQuery]) -> list[BaseUserQuery]:
+        return await typ.find(
+            Or(typ.status == QueryStatus.QUEUED, typ.status == QueryStatus.IN_PROGRESS)
+        ).to_list()
+
+    simple_queries_to_process: list[BaseUserQuery] = await __retrieve_queries(SimpleUserQuery)
+    filtered_queries_to_process: list[BaseUserQuery] = await __retrieve_queries(FilteredUserQuery)
+    similar_queries_to_process: list[BaseUserQuery] = await __retrieve_queries(RecommenderUserQuery)
+
+    queries_to_process: list[BaseUserQuery] = sorted(
+        simple_queries_to_process + filtered_queries_to_process + similar_queries_to_process,
+        key=BaseUserQuery.sort_function_to_populate_queue,
+    )
+    if len(queries_to_process) == 0:
+        return
+    for query in queries_to_process:
+        QUERY_QUEUE.put((query.id, type(query)))
+
+    logging.info(
+        f"Query queue has been populated with {len(queries_to_process)} queries to process."
+    )
+
+
+async def search_thread() -> None:
+    await fill_query_queue()
+
+    model = AiModel("cpu")
+    embedding_store = MilvusEmbeddingStore()
+
+    llm_query_parser = None
+    if settings.PERFORM_LLM_QUERY_PARSING:
+        llm_query_parser = UserQueryParsing(llm=PrepareLLM.setup_ollama_llm())
+
+    while True:
+        query_id, query_type = QUERY_QUEUE.get()
+        if query_id is None or query_type is None:
+            break
+
+        user_query = await fetch_user_query(query_id, query_type)
+        if user_query is None:
+            continue
+        logging.info(f"Searching relevant assets for query ID: {str(query_id)}")
+
+        try:
+            results = search_across_assets_wrapper(
+                model,
+                llm_query_parser,
+                embedding_store,
+                user_query,
+            )
+            user_query.result_set = results
+            user_query.update_status(QueryStatus.COMPLETED)
+            await user_query.replace()
+        except LocalServiceUnavailableException as e:
+            logging.error(e)
+            logging.error(
+                "The above error has been encountered in the embedding thread. "
+                + "Entire Application is being terminated now"
+            )
+            os._exit(1)
+        except Exception as e:
+            user_query.update_status(QueryStatus.FAILED)
+            await user_query.replace()
+            logging.error(e)
+            logging.error(
+                f"The above error has been encountered in the query processing thread while processing query ID: {str(query_id)}"
+            )
+
+
+async def fetch_user_query(
+    query_id: PydanticObjectId, query_type: Type[BaseUserQuery]
+) -> BaseUserQuery | None:
+    if query_type == FilteredUserQuery and settings.PERFORM_LLM_QUERY_PARSING is False:
+        return None
+
+    user_query: BaseUserQuery | None = await query_type.get(query_id)
+    if user_query is None:
+        err_msg = f"UserQuery id={query_id} doesn't exist even though it should."
+        logging.error(err_msg)
+        return None
+    else:
+        user_query.update_status(QueryStatus.IN_PROGRESS)
+        await user_query.replace()
+
+        return user_query
+
+
+def search_across_assets_wrapper(
+    model: AiModel,
+    llm_query_parser: UserQueryParsing | None,
+    embedding_store: EmbeddingStore,
+    user_query: BaseUserQuery,
+) -> AssetResults:
+    search_params, all_asset_types = prepare_search_parameters(
+        model, llm_query_parser, embedding_store, user_query
+    )
+    if search_params is None:
+        return AssetResults()
+    asset_type_list: list[SupportedAssetType] = (
+        [search_params.asset_type] if all_asset_types is False else settings.AIOD.ASSET_TYPES
+    )
+
+    # perform multiple semantic searches in separate asset_type collections if
+    # the user has requested to go over ALL the asset types
+    search_results: list[AssetResults] = []
+    for asset_type in asset_type_list:
+        temp_search_params = deepcopy(search_params)
+        temp_search_params.asset_type = asset_type
+        search_results.append(
+            search_asset_collection(embedding_store, temp_search_params, user_query)
+        )
+
+    return AssetResults.merge_results(search_results, k=user_query.topk)
+
+
+def search_asset_collection(
+    embedding_store: EmbeddingStore,
+    search_params: VectorSearchParams,
+    user_query: BaseUserQuery,
+    num_search_retries: int = 5,
+) -> AssetResults:
+    asset_ids_to_remove_from_db: list[int] = []
+    all_assets_to_return = AssetResults()
+
+    for _ in range(num_search_retries):
+        new_results = embedding_store.retrieve_topk_asset_ids(search_params)
+        validated_new_results = validate_assets(
+            new_results, search_params, asset_ids_to_remove_from_db
+        ).filter_out_assets_by_id(all_assets_to_return.asset_ids)
+
+        all_assets_to_return = all_assets_to_return + validated_new_results
+        search_params.topk = user_query.topk - len(all_assets_to_return)
+        if search_params.topk == 0 or len(new_results) == 0:
+            break
+
+    # delete invalid assets from Milvus => lazy delete
+    if len(asset_ids_to_remove_from_db) > 0:
+        embedding_store.remove_embeddings(asset_ids_to_remove_from_db, search_params.asset_type)
+        logging.info(
+            f"[LAZY DELETE] {len(asset_ids_to_remove_from_db)} assets ({search_params.asset_type.value}) have been deleted"
+        )
+
+    return all_assets_to_return
+
+
+def prepare_search_parameters(
+    model: AiModel,
+    llm_query_parser: UserQueryParsing | None,
+    embedding_store: EmbeddingStore,
+    user_query: BaseUserQuery,
+) -> tuple[VectorSearchParams | None, bool]:
+    # apply metadata filtering
+    metadata_filter_str = ""
+    if llm_query_parser is not None and isinstance(user_query, FilteredUserQuery):
+        if user_query.invoke_llm_for_parsing:
+            # utilize LLM to automatically extract filters from the user query
+            parsed_query = llm_query_parser(user_query.search_query, user_query.asset_type)
+            metadata_filter_str = parsed_query["filter_str"]
+            user_query.filters = parsed_query["filters"]
+        elif user_query.filters is not None:
+            # user manually defined filters
+            metadata_filter_str = llm_query_parser.translator_func(
+                user_query.filters,
+                SchemaOperations.get_asset_schema(user_query.asset_type),
+            )
+
+    # compute query embedding
+    if isinstance(user_query, RecommenderUserQuery):
+        query_embeddings = get_precomputed_embeddings_for_recommender(
+            model, embedding_store, user_query
+        )
+        if query_embeddings is None:
+            return None, False
+    elif isinstance(user_query, (SimpleUserQuery, FilteredUserQuery)):
+        query_embeddings = model.compute_query_embeddings(user_query.search_query)
+    else:
+        raise ValueError("We don't support other types of user queries yet")
+
+    # select asset type to search for
+    target_asset_type_temp = (
+        user_query.output_asset_type
+        if isinstance(user_query, RecommenderUserQuery)
+        else user_query.asset_type
+    )
+    all_asset_types = target_asset_type_temp.is_all()
+    target_asset_type = (
+        target_asset_type_temp.to_SupportedAssetType()
+        if all_asset_types is False
+        else SupportedAssetType.DATASETS  # a placeholder value that will be replaced
+    )
+    # ignore the asset itself from the search if necessary
+    asset_ids_to_exclude_from_search = (
+        [user_query.asset_id]
+        if isinstance(user_query, RecommenderUserQuery)
+        and user_query.asset_type == user_query.output_asset_type
+        else []
+    )
+
+    search_params = embedding_store.create_search_params(
+        data=query_embeddings,
+        topk=user_query.topk,
+        asset_type=target_asset_type,
+        metadata_filter=metadata_filter_str,
+        asset_ids_to_exclude=asset_ids_to_exclude_from_search,
+    )
+    return search_params, all_asset_types
+
+
+def validate_assets(
+    results: SearchResults,
+    search_params: VectorSearchParams,
+    asset_ids_to_remove_from_db: list[int],
+) -> AssetResults:
+    if len(results) == 0:
+        return AssetResults()
+
+    # retrieve assets from AIoD Catalogue
+    assets = [
+        get_aiod_asset(
+            asset_id,
+            search_params.asset_type,
+            sleep_time=settings.AIOD.SEARCH_WAIT_INBETWEEN_REQUESTS_SEC,
+        )
+        for asset_id in results.asset_ids
+    ]
+    exists_mask = np.array([asset is not None for asset in assets])
+    idx_to_keep = np.where(exists_mask)[0]
+    ids_to_del = [results.asset_ids[idx] for idx in np.where(~exists_mask)[0]]
+
+    search_params.asset_ids_to_exclude.extend(results.asset_ids)
+    asset_ids_to_remove_from_db.extend(ids_to_del)
+
+    return AssetResults(
+        asset_ids=[results.asset_ids[idx] for idx in idx_to_keep],
+        distances=[results.distances[idx] for idx in idx_to_keep],
+        asset_types=[results.asset_types[idx] for idx in idx_to_keep],
+        assets=[assets[idx] for idx in idx_to_keep],
+    )