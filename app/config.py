from __future__ import annotations

from functools import lru_cache
from pathlib import Path
from typing import cast
from urllib.parse import urljoin

from pydantic import AnyUrl, BaseModel, Field, field_validator, model_validator
from pydantic_settings import BaseSettings

from app.schemas.asset_id import AssetId
from app.schemas.enums import SupportedAssetType


SUPPORTED_ASSET_TYPES_FOR_METADATA_FILTERING = [
    SupportedAssetType.DATASETS,
    SupportedAssetType.ML_MODELS,
    SupportedAssetType.PUBLICATIONS,
    SupportedAssetType.EDUCATIONAL_RESOURCES,
]


class Validators:
    @classmethod
    def validate_bool(cls, value: str | bool) -> bool:
        if isinstance(value, bool):
            return value
        elif isinstance(value, str) and value.lower() in ["true", "false"]:
            return value.lower() == "true"
        else:
            raise ValueError("Invalid value for a boolean attribute")

    @classmethod
    def validate_csv(cls, value: str) -> list[str]:
        values = value.lower().split(",")
        return [val.strip() for val in values if len(val.strip()) > 0]


class MilvusConfig(BaseModel):
    URI: AnyUrl = Field(...)
    USER: str = Field(...)
    PASS: str = Field(...)
    COLLECTION_PREFIX: str = Field(..., max_length=100)
    BATCH_SIZE: int = Field(500, gt=0)
    STORE_CHUNKS: bool = Field(True)
    TIMEOUT: int = Field(60, gt=0)

    @field_validator("COLLECTION_PREFIX", mode="before")
    @classmethod
    def valid_collection_name(cls, value: str):
        if not value[0].isalpha() and value[0] != "_":
            raise ValueError("Collection name must start with a letter or an underscore.")
        if not all(c.isalnum() or c == "_" for c in value):
            raise ValueError("Collection name can only contain letters, numbers, and underscores.")
        return value

    @field_validator("STORE_CHUNKS", mode="before")
    @classmethod
    def str_to_bool(cls, value: str | bool) -> bool:
        return Validators.validate_bool(value)

    @property
    def MILVUS_TOKEN(self):
        return f"{self.USER}:{self.PASS}"


class MetadataFilteringConfig(BaseModel):
    ENABLED: bool = Field(True)
    # Whether we wish to run a subagent checking values adhere to fields' associated enums
    # For both the metadata extraction & user query parsing
    ENFORCE_ENUMS: bool = Field(True)

    @field_validator("ENABLED", "ENFORCE_ENUMS", mode="before")
    @classmethod
    def str_to_bool(cls, value: str | bool) -> bool:
        return Validators.validate_bool(value)


class CrawlerConfig(BaseModel):
    COMMA_SEPARATED_WEBSITES: str = Field(...)
    COMMA_SEPARATED_API_WEBSITES: str = Field(...)
    COMMA_SEPARATED_BLOCKED_WEBSITES: str = Field(...)

    @classmethod
    def convert_csv_to_urls(cls, value: str, to_string: bool) -> list[AnyUrl] | list[str]:
        websites = Validators.validate_csv(value)
        if to_string:
            return websites
        else:
            return [AnyUrl(url) for url in websites]

    @field_validator(
        "COMMA_SEPARATED_WEBSITES",
        "COMMA_SEPARATED_API_WEBSITES",
        "COMMA_SEPARATED_BLOCKED_WEBSITES",
        mode="before",
    )
    @classmethod
    def validate_csv_urls(cls, value: str) -> str:
        try:
            cls.convert_csv_to_urls(value, to_string=False)
        except ValueError:
            ValueError("Invalid asset types defined")
        return value

    @property
    def WEBSITES(self) -> list[str]:
        return cast(
            list[str], self.convert_csv_to_urls(self.COMMA_SEPARATED_WEBSITES, to_string=True)
        )

    @property
    def API_WEBSITES(self) -> list[str]:
        return cast(
            list[str], self.convert_csv_to_urls(self.COMMA_SEPARATED_API_WEBSITES, to_string=True)
        )

    @property
    def BLOCKED_WEBSITES(self) -> list[str]:
        return cast(
            list[str],
            self.convert_csv_to_urls(self.COMMA_SEPARATED_BLOCKED_WEBSITES, to_string=True),
        )


class OllamaConfig(BaseModel):
    URI: AnyUrl | None = Field(None)
    MODEL_NAME: str = Field("qwen3:8b")
    MAX_TOKENS: int = Field(1_024, gt=0)


class AIoDConfig(BaseModel):
    URL: AnyUrl = Field(...)
    COMMA_SEPARATED_ASSET_TYPES: str = Field(...)
    COMMA_SEPARATED_ASSET_TYPES_FOR_METADATA_EXTRACTION: str = Field(...)
    WINDOW_SIZE: int = Field(1000, le=1000, ge=1)
    WINDOW_OVERLAP: float = Field(0.1, lt=1, ge=0)
    JOB_WAIT_INBETWEEN_REQUESTS_SEC: float = Field(1, ge=0)
    SEARCH_WAIT_INBETWEEN_REQUESTS_SEC: float = Field(0.1, ge=0)

    DAY_IN_MONTH_FOR_EMB_CLEANING: int = Field(1, ge=1, le=31)
    DAY_IN_MONTH_FOR_TRAVERSING_ALL_AIOD_ASSETS: int = Field(5, ge=1, le=31)
    TESTING: bool = Field(False)
    STORE_DATA_IN_JSON: bool = Field(False)
    JSON_SAVEPATH: Path | None = Field(None)

    @classmethod
    def convert_csv_to_asset_types(cls, value: str) -> list[SupportedAssetType]:
        return [SupportedAssetType(typ) for typ in Validators.validate_csv(value)]

    @field_validator(
        "COMMA_SEPARATED_ASSET_TYPES",
        "COMMA_SEPARATED_ASSET_TYPES_FOR_METADATA_EXTRACTION",
        mode="before",
    )
    @classmethod
    def validate_asset_types(cls, value: str) -> str:
        try:
            cls.convert_csv_to_asset_types(value)
        except ValueError:
            ValueError("Invalid asset types defined")
        return value

    @field_validator("TESTING", mode="before")
    @classmethod
    def validate_bool(cls, value: str | bool) -> bool:
        return Validators.validate_bool(value)

    @model_validator(mode="after")
    def check_json_savepath(self) -> AIoDConfig:
        if self.STORE_DATA_IN_JSON and self.JSON_SAVEPATH is None:
            raise ValueError(
                "You need to specify 'JSON_SAVEPATH' env var if 'STORE_DATA_IN_JSON' env var is set to True."
            )
        return self

    @model_validator(mode="after")
    def change_window_size(self) -> AIoDConfig:
        if self.TESTING:
            self.WINDOW_SIZE = 10
        return self

    @property
    def OFFSET_INCREMENT(self) -> int:
        return int(settings.AIOD.WINDOW_SIZE * (1 - settings.AIOD.WINDOW_OVERLAP))

    @property
    def ASSET_TYPES(self) -> list[SupportedAssetType]:
        return self.convert_csv_to_asset_types(self.COMMA_SEPARATED_ASSET_TYPES)

    @property
    def ASSET_TYPES_FOR_METADATA_EXTRACTION(self) -> list[SupportedAssetType]:
        types = self.convert_csv_to_asset_types(
            self.COMMA_SEPARATED_ASSET_TYPES_FOR_METADATA_EXTRACTION
        )

        if not set(types).issubset(set(self.ASSET_TYPES)):
            raise ValueError(
                "AIoD assets for metadata extraction (env var: 'AIOD__COMMA_SEPARATED_ASSET_TYPES_FOR_METADATA_EXTRACTION') "
                + "is not a subset of all AIoD assets we support (env var: 'AIOD__COMMA_SEPARATED_ASSET_TYPES')"
<<<<<<< HEAD
            )
        if not set(types).issubset(set(SUPPORTED_ASSET_TYPES_FOR_METADATA_FILTERING)):
            diff = set(types) - set(SUPPORTED_ASSET_TYPES_FOR_METADATA_FILTERING)

            raise ValueError(
                f"We DO NOT support the following asset types for metadata extraction: {[asset.value for asset in diff]}"
            )
=======
            )
        if not set(types).issubset(set(SUPPORTED_ASSET_TYPES_FOR_METADATA_FILTERING)):
            diff = set(types) - set(SUPPORTED_ASSET_TYPES_FOR_METADATA_FILTERING)

            raise ValueError(
                f"We DO NOT support the following asset types for metadata extraction: {[asset.value for asset in diff]}"
            )
>>>>>>> cd809493

        return types

    def get_assets_url(self, asset_type: SupportedAssetType) -> str:
        return urljoin(str(self.URL), f"{asset_type.value}")

    def get_asset_by_id_url(self, asset_id: AssetId, asset_type: SupportedAssetType) -> str:
        return urljoin(str(self.URL), f"{asset_type.value}/{asset_id}")

    def get_taxonomy_url(self, taxonomy: str) -> str:
        return urljoin(str(self.URL), f"{taxonomy}")


class MongoConfig(BaseModel):
    HOST: str = Field(...)
    PORT: int = Field(...)
    DBNAME: str = Field("aiod")
    AUTH_DBNAME: str = Field("admin")
    USER: str = Field(...)
    PASSWORD: str = Field(...)

    @property
    def CONNECTION_STRING(self) -> str:
        return f"mongodb://{self.USER}:{self.PASSWORD}@{self.HOST}:{self.PORT}/{self.DBNAME}?authSource={self.AUTH_DBNAME}"


class ChatbotConfig(BaseModel):
    USE_CHATBOT: bool = Field(...)
    MISTRAL_KEY: str = Field(...)
    MISTRAL_MODEL: str = Field("mistral-medium-latest")
    TOP_K_ASSETS_TO_SEARCH: int = Field(10, gt=0)
    MYLIBRARY_URL: AnyUrl = Field(...)

    @property
    def WEBSITE_COLLECTION_NAME(self) -> str:
        return "website_collection"

    @property
    def API_COLLECTION_NAME(self) -> str:
        return "api_collection"

    @field_validator("USE_CHATBOT", mode="before")
    @classmethod
    def str_to_bool(cls, value: str | bool) -> bool:
        return Validators.validate_bool(value)

    def generate_mylibrary_asset_url(self, asset_id: str, asset_type: SupportedAssetType) -> str:
        _mapping = {
            SupportedAssetType.DATASETS: "Dataset",
            SupportedAssetType.ML_MODELS: "AIModel",
            SupportedAssetType.PUBLICATIONS: "Publication",
            SupportedAssetType.CASE_STUDIES: r"Case%20studies",
            SupportedAssetType.EDUCATIONAL_RESOURCES: r"Educational%20resource",
            SupportedAssetType.EXPERIMENTS: "Experiment",
            SupportedAssetType.SERVICES: "Service",
        }

        return urljoin(
            str(settings.CHATBOT.MYLIBRARY_URL),
            f"resources/{asset_id}?category={_mapping[asset_type]}",
        )


class Settings(BaseSettings):
    MILVUS: MilvusConfig = Field(...)
    MONGO: MongoConfig = Field(...)
    AIOD: AIoDConfig = Field(...)
    METADATA_FILTERING: MetadataFilteringConfig = Field(default=MetadataFilteringConfig())
    OLLAMA: OllamaConfig = Field(default=OllamaConfig())
    CHATBOT: ChatbotConfig = Field(...)
    CRAWLER: CrawlerConfig = Field(...)

    API_VERSION: str = Field(...)
    USE_GPU: bool = Field(False)
    MODEL_LOADPATH: str = Field(...)
    MODEL_BATCH_SIZE: int = Field(..., gt=0)
    CONNECTION_NUM_RETRIES: int = Field(5, gt=0)
    CONNECTION_SLEEP_TIME: int = Field(30, gt=0)
    QUERY_EXPIRATION_TIME_IN_MINUTES: int = Field(10, gt=0)

    LOGFIRE_TOKEN: str | None = Field(None)

    @field_validator("USE_GPU", mode="before")
    @classmethod
    def validate_bool(cls, value: str | bool) -> bool:
        return Validators.validate_bool(value)

    @field_validator("MODEL_LOADPATH", mode="before")
    @classmethod
    def validate_model_loadpath(cls, value: str) -> str:
        path = Path(value)

        if value == "Alibaba-NLP/gte-large-en-v1.5" or path.exists():
            return value
        raise ValueError("Invalid loadpath for the model.")

    @property
    def USING_OLLAMA(self) -> bool:
        return self.OLLAMA.URI is not None

    def extracts_metadata_from_asset(self, asset_type: SupportedAssetType) -> bool:
        return (
            self.PERFORM_METADATA_EXTRACTION
            and asset_type in self.AIOD.ASSET_TYPES_FOR_METADATA_EXTRACTION
        )

    @property
    def PERFORM_METADATA_EXTRACTION(self) -> bool:
        return self.USING_OLLAMA and self.METADATA_FILTERING.ENABLED

    @property
    def PERFORM_LLM_QUERY_PARSING(self) -> bool:
        return (
            self.PERFORM_METADATA_EXTRACTION
            and len(self.AIOD.ASSET_TYPES_FOR_METADATA_EXTRACTION) > 0
        )

    class Config:
        env_file = ".env.app"
        env_nested_delimiter = "__"
        case_sensitive = True


@lru_cache()
def get_settings():
    return Settings()


settings = get_settings()<|MERGE_RESOLUTION|>--- conflicted
+++ resolved
@@ -198,7 +198,6 @@
             raise ValueError(
                 "AIoD assets for metadata extraction (env var: 'AIOD__COMMA_SEPARATED_ASSET_TYPES_FOR_METADATA_EXTRACTION') "
                 + "is not a subset of all AIoD assets we support (env var: 'AIOD__COMMA_SEPARATED_ASSET_TYPES')"
-<<<<<<< HEAD
             )
         if not set(types).issubset(set(SUPPORTED_ASSET_TYPES_FOR_METADATA_FILTERING)):
             diff = set(types) - set(SUPPORTED_ASSET_TYPES_FOR_METADATA_FILTERING)
@@ -206,15 +205,6 @@
             raise ValueError(
                 f"We DO NOT support the following asset types for metadata extraction: {[asset.value for asset in diff]}"
             )
-=======
-            )
-        if not set(types).issubset(set(SUPPORTED_ASSET_TYPES_FOR_METADATA_FILTERING)):
-            diff = set(types) - set(SUPPORTED_ASSET_TYPES_FOR_METADATA_FILTERING)
-
-            raise ValueError(
-                f"We DO NOT support the following asset types for metadata extraction: {[asset.value for asset in diff]}"
-            )
->>>>>>> cd809493
 
         return types
 
