from beanie import init_beanie
import logfire
from motor.motor_asyncio import AsyncIOMotorClient
from functools import partial
from contextlib import asynccontextmanager
from threading import Thread

from apscheduler.schedulers.background import BackgroundScheduler
from apscheduler.triggers.cron import CronTrigger
from fastapi import FastAPI
from fastapi.middleware.cors import CORSMiddleware

from app.config import settings
from app.services.logging import setup_logger
from app.models.asset_collection import AssetCollection
from app.models.query import FilteredUserQuery, RecommenderUserQuery, SimpleUserQuery
from app.routers import filtered_sem_search as filtered_query_router
from app.routers import recommender_search as recommender_router
from app.routers import simple_sem_search as query_router
from app.routers import chatbot_endpoint as chatbot_router
from app.routers import healthcheck as healthcheck_router

from app.services.chatbot.website_scraper import scraping_wrapper
from app.services.threads.embedding_thread import compute_embeddings_for_aiod_assets_wrapper
from app.services.threads.milvus_gc_thread import delete_embeddings_of_aiod_assets_wrapper
from app.services.threads.threads import run_async_in_thread, start_async_thread
from app.services.threads.search_thread import QUERY_QUEUE, search_thread
from app.services.threads.db_gc_thread import mongo_cleanup

QUERY_THREAD: Thread | None = None
IMMEDIATE_EMB_THREAD: Thread | None = None
IMMEDIATE_CRAWLER_THREAD: Thread | None = None
SCHEDULER: BackgroundScheduler | None = None


@asynccontextmanager
async def lifespan(app: FastAPI):
    await app_init()
    yield
    await app_shutdown()


app = FastAPI(title="[AIoD] Enhanced Interaction", lifespan=lifespan)


app.include_router(healthcheck_router.router, prefix="", tags=["healthcheck"])
app.include_router(
    healthcheck_router.router, prefix=f"{settings.API_VERSION}", tags=["healthcheck"]
)

app.include_router(query_router.router, prefix="/query", tags=["query"])
app.include_router(query_router.router, prefix=f"{settings.API_VERSION}/query", tags=["query"])

if settings.CHATBOT.USE_CHATBOT:
    app.include_router(chatbot_router.router, prefix="/chatbot", tags=["chatbot"])
    app.include_router(
        chatbot_router.router, prefix=f"{settings.API_VERSION}/chatbot", tags=["chatbot"]
    )

app.include_router(recommender_router.router, prefix="/recommender", tags=["recommender_query"])
app.include_router(
    recommender_router.router,
    prefix=f"{settings.API_VERSION}/recommender",
    tags=["recommender_query"],
)

if settings.PERFORM_LLM_QUERY_PARSING:
    app.include_router(
        filtered_query_router.router, prefix="/filtered_query", tags=["filtered_query"]
    )
    app.include_router(
        filtered_query_router.router,
<<<<<<< HEAD
        prefix="/v1/filtered_query",
=======
        prefix=f"{settings.API_VERSION}/experimental/filtered_query",
>>>>>>> 8110af1e
        tags=["filtered_query"],
    )
<<<<<<< HEAD
    app.include_router(
        filtered_query_router.router,
        prefix="/v2/filtered_query",
        tags=["filtered_query"],
    )

    # GET endpoint that is different across versions
    app.include_router(filtered_query_router.router_diff, tags=["filtered_query"])

=======
>>>>>>> 8110af1e

app.add_middleware(
    CORSMiddleware,
    allow_origins=["*"],
    allow_methods=["*"],
    allow_headers=["*"],
)


<<<<<<< HEAD
def setup_logfire() -> None:
    logfire.configure(
        token=settings.LOGFIRE_TOKEN, send_to_logfire="if-token-present", console=False
=======
def setup_logger() -> None:
    format_string = "%(asctime)s [%(levelname)s] %(name)s - %(message)s (%(filename)s:%(lineno)d)"
    logging.basicConfig(
        level=logging.INFO,
        format=format_string,
        datefmt="%Y-%m-%dT%H:%M:%S%z",
>>>>>>> 8110af1e
    )
    logfire.instrument_pydantic_ai()


async def app_init() -> None:
    setup_logger()
    setup_logfire()

    # Initialize MongoDB database
    app.db = await init_mongo_client()

    global QUERY_THREAD
    QUERY_THREAD = start_async_thread(search_thread)

    global SCHEDULER
    SCHEDULER = BackgroundScheduler()

    # Recurring AIoD updates
    SCHEDULER.add_job(
        partial(
            run_async_in_thread,
            target_func=partial(compute_embeddings_for_aiod_assets_wrapper, first_invocation=False),
        ),
        # Warning: We should not set the interval of recurring updates to a smaller
        # timespan than one day, otherwise some assets may be missed
        # Default is to perform the recurring update once per day
        CronTrigger(hour=0, minute=0),
    )
    # Recurring Milvus embedding cleanup
    SCHEDULER.add_job(
        partial(
            run_async_in_thread,
            target_func=delete_embeddings_of_aiod_assets_wrapper,
        ),
        CronTrigger(day=settings.AIOD.DAY_IN_MONTH_FOR_EMB_CLEANING, hour=0, minute=0),
    )
    # Recurring MongoDB cleanup
    SCHEDULER.add_job(
        partial(
            run_async_in_thread,
            target_func=mongo_cleanup,
        ),
        CronTrigger(hour=0, minute=0),
    )
    # Recurring scraping of AIoD websites
    if settings.CHATBOT.USE_CHATBOT:
        SCHEDULER.add_job(
            partial(
                run_async_in_thread,
                target_func=scraping_wrapper,
            ),
            CronTrigger(hour=0, minute=0),
        )
    SCHEDULER.start()

    # Immediate computation of AIoD asset embeddings
    global IMMEDIATE_EMB_THREAD
    IMMEDIATE_EMB_THREAD = start_async_thread(
        target_func=partial(compute_embeddings_for_aiod_assets_wrapper, first_invocation=True)
    )
    # Immediate crawling of AIoD websites
    global IMMEDIATE_CRAWLER_THREAD
    if settings.CHATBOT.USE_CHATBOT:
        IMMEDIATE_CRAWLER_THREAD = start_async_thread(target_func=scraping_wrapper)


async def init_mongo_client() -> AsyncIOMotorClient:
    db = AsyncIOMotorClient(settings.MONGO.CONNECTION_STRING, uuidRepresentation="standard")[
        settings.MONGO.DBNAME
    ]
    # TODO multiprocessing_mode doesn't make the Database connection thread-safe
    # We need to move all the threading logic to a separate tasks of the primary thread instead
    # TODO replace embedding_thread, search_thread and recurring jobs for tasks
    # Github Issue: https://github.com/aiondemand/aiod-enhanced-interaction/issues/103
    await init_beanie(
        database=db,
        document_models=[AssetCollection, SimpleUserQuery, FilteredUserQuery, RecommenderUserQuery],
        multiprocessing_mode=True,  # temporary patch
    )

    return db


async def app_shutdown() -> None:
    if QUERY_QUEUE:
        QUERY_QUEUE.put((None, None))
    if QUERY_THREAD:
        QUERY_THREAD.join(timeout=5)
    if IMMEDIATE_EMB_THREAD:
        IMMEDIATE_EMB_THREAD.join(timeout=5)
    if IMMEDIATE_CRAWLER_THREAD:
        IMMEDIATE_CRAWLER_THREAD.join(timeout=5)
    if SCHEDULER:
        SCHEDULER.shutdown(wait=False)

    if getattr(app, "db", None) is not None:
        app.db.client.close()


if __name__ == "__main__":
    import uvicorn

    uvicorn.run(app, port=8000, host="localhost")<|MERGE_RESOLUTION|>--- conflicted
+++ resolved
@@ -66,29 +66,11 @@
 
 if settings.PERFORM_LLM_QUERY_PARSING:
     app.include_router(
-        filtered_query_router.router, prefix="/filtered_query", tags=["filtered_query"]
+        filtered_query_router.router, prefix=f"/filtered_query", tags=["filtered_query"]
     )
     app.include_router(
-        filtered_query_router.router,
-<<<<<<< HEAD
-        prefix="/v1/filtered_query",
-=======
-        prefix=f"{settings.API_VERSION}/experimental/filtered_query",
->>>>>>> 8110af1e
-        tags=["filtered_query"],
+        filtered_query_router.router, prefix=f"f{settings.API_VERSION}/filtered_query", tags=["filtered_query"]
     )
-<<<<<<< HEAD
-    app.include_router(
-        filtered_query_router.router,
-        prefix="/v2/filtered_query",
-        tags=["filtered_query"],
-    )
-
-    # GET endpoint that is different across versions
-    app.include_router(filtered_query_router.router_diff, tags=["filtered_query"])
-
-=======
->>>>>>> 8110af1e
 
 app.add_middleware(
     CORSMiddleware,
@@ -97,19 +79,9 @@
     allow_headers=["*"],
 )
 
-
-<<<<<<< HEAD
 def setup_logfire() -> None:
     logfire.configure(
         token=settings.LOGFIRE_TOKEN, send_to_logfire="if-token-present", console=False
-=======
-def setup_logger() -> None:
-    format_string = "%(asctime)s [%(levelname)s] %(name)s - %(message)s (%(filename)s:%(lineno)d)"
-    logging.basicConfig(
-        level=logging.INFO,
-        format=format_string,
-        datefmt="%Y-%m-%dT%H:%M:%S%z",
->>>>>>> 8110af1e
     )
     logfire.instrument_pydantic_ai()
 
