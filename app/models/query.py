--- conflicted
+++ resolved
@@ -4,10 +4,7 @@
 from datetime import datetime, timedelta, timezone
 from typing import Generic, TypeVar
 
-<<<<<<< HEAD
-=======
 from fastapi import HTTPException
->>>>>>> e6697ce9
 
 from app.config import settings
 from app.models.filter import Filter
@@ -33,11 +30,7 @@
 OldResponse = TypeVar("OldResponse", bound=OldBaseUserQueryResponse)
 
 
-<<<<<<< HEAD
-class BaseUserQuery(MongoDocument, BaseDatabaseEntity, Generic[Response], ABC):
-=======
-class BaseUserQuery(DatabaseEntity, Generic[Response, OldResponse], ABC):
->>>>>>> e6697ce9
+class BaseUserQuery(MongoDocument, BaseDatabaseEntity, Generic[Response, OldResponse], ABC):
     topk: int
     status: QueryStatus = QueryStatus.QUEUED
     result_set: AssetResults | None = None
@@ -60,16 +53,12 @@
         if self.expires_at is not None:
             kwargs["expires_at"] = self.expires_at.replace(tzinfo=timezone.utc)
 
-<<<<<<< HEAD
-        # Add results to response model
-=======
         if old_schema:
             if kwargs.get("asset_type", None) is not None:
                 kwargs["asset_type"] = SupportedAssetType(kwargs["asset_type"].value)
             if kwargs.get("output_asset_type", None) is not None:
                 kwargs["output_asset_type"] = SupportedAssetType(kwargs["output_asset_type"].value)
 
->>>>>>> e6697ce9
         if self.status != QueryStatus.COMPLETED:
             return kwargs
         elif self.result_set is None:
@@ -111,13 +100,9 @@
     search_query: str
     asset_type: AssetTypeQueryParam
 
-<<<<<<< HEAD
     class Settings:
         name = "simpleUserQueries"
 
-    def map_to_response(self, return_entire_assets: bool = False) -> SimpleUserQueryResponse:
-        return SimpleUserQueryResponse(**self.prepare_response_kwargs(return_entire_assets))
-=======
     def map_to_response(
         self, return_entire_assets: bool = False, old_schema: bool = False
     ) -> SimpleUserQueryResponse | OldSimpleUserQueryResponse:
@@ -133,8 +118,7 @@
         return SimpleUserQueryResponse(
             **self.prepare_response_kwargs(return_entire_assets, old_schema=False)
         )
->>>>>>> e6697ce9
-
+        
 
 class FilteredUserQuery(BaseUserQuery[FilteredUserQueryResponse, OldFilteredUserQueryResponse]):
     search_query: str
@@ -167,13 +151,9 @@
     asset_type: SupportedAssetType
     output_asset_type: AssetTypeQueryParam
 
-<<<<<<< HEAD
     class Settings:
         name = "recommenderUserQueries"
 
-    def map_to_response(self, return_entire_assets: bool = False) -> RecommenderUserQueryResponse:
-        return RecommenderUserQueryResponse(**self.prepare_response_kwargs(return_entire_assets))
-=======
     def map_to_response(
         self, return_entire_assets: bool = False, old_schema: bool = False
     ) -> RecommenderUserQueryResponse | OldRecommenderUserQueryResponse:
@@ -188,5 +168,4 @@
             )
         return RecommenderUserQueryResponse(
             **self.prepare_response_kwargs(return_entire_assets, old_schema=False)
-        )
->>>>>>> e6697ce9
+        )