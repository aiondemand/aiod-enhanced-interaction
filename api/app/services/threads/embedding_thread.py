--- conflicted
+++ resolved
@@ -106,13 +106,8 @@
     asset_collection: AssetCollection,
     asset_type: AssetType,
 ) -> None:
-<<<<<<< HEAD
     existing_asset_ids_from_past = embedding_store.get_all_asset_ids(asset_type)
     newly_added_asset_ids: list[int] = []
-=======
-    existing_doc_ids_from_past = embedding_store.get_all_document_ids(asset_type)
-    newly_added_doc_ids: list[str] = []
->>>>>>> 9ef90c70
 
     last_update = asset_collection.last_update
     last_db_sync_datetime: datetime | None = getattr(last_update, "from_time", None)
