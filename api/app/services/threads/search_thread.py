from __future__ import annotations

import logging
import os
from queue import Queue
from typing import Type

import numpy as np
from app.config import settings
from app.models.query import (
    BaseUserQuery,
    FilteredUserQuery,
    RecommenderUserQuery,
    SimpleUserQuery,
)
from app.schemas.asset_metadata.base import SchemaOperations
from app.schemas.enums import QueryStatus
from app.schemas.params import MilvusSearchParams
from app.schemas.search_results import SearchResults
from app.services.aiod import check_aiod_document
from app.services.database import Database
from app.services.embedding_store import EmbeddingStore, MilvusEmbeddingStore
from app.services.inference.llm_query_parsing import PrepareLLM, UserQueryParsing
from app.services.inference.model import AiModel
from app.services.recommender import get_precomputed_embeddings_for_recommender
from tinydb import Query

QUERY_QUEUE: Queue[tuple[str | None, Type[BaseUserQuery] | None]] = Queue()


def fill_query_queue(database: Database) -> None:
    condition = (Query().status == QueryStatus.IN_PROGRESS) | (Query().status == QueryStatus.QUEUED)
    simple_queries_to_process = database.search(SimpleUserQuery, condition)
    filtered_queries_to_process = database.search(FilteredUserQuery, condition)
    similar_queries_to_process = database.search(RecommenderUserQuery, condition)

    if (
        len(simple_queries_to_process + filtered_queries_to_process + similar_queries_to_process)
        == 0
    ):
        return

    queries_to_process = sorted(
        simple_queries_to_process + filtered_queries_to_process + similar_queries_to_process,
        key=BaseUserQuery.sort_function_to_populate_queue,
    )
    for query in queries_to_process:
        QUERY_QUEUE.put((query.id, type(query)))

    logging.info(
        f"Query queue has been populated with {len(queries_to_process)} queries to process."
    )


# TODO make this function less ugly...
async def search_thread() -> None:
    try:
        # Singleton - already instantiated
        database = Database()
        fill_query_queue(database)

        model = AiModel("cpu")
        embedding_store = await MilvusEmbeddingStore.init()

        llm_query_parser = None
        if settings.PERFORM_LLM_QUERY_PARSING:
            llm_query_parser = UserQueryParsing(llm=PrepareLLM.setup_ollama_llm())

        while True:
            query_id, query_type = QUERY_QUEUE.get()
            if query_id is None:
                return
            if query_type == FilteredUserQuery and settings.PERFORM_LLM_QUERY_PARSING is False:
                continue
            logging.info(f"Searching relevant assets for query ID: {query_id}")

            user_query: BaseUserQuery = database.find_by_id(type=query_type, id=query_id)
            if user_query is None:
                err_msg = f"UserQuery id={query_id} doesn't exist even though it should."
                logging.error(err_msg)
                continue

            user_query.update_status(QueryStatus.IN_PROGRESS)
            database.upsert(user_query)

            try:
                results = search_documents_wrapper(
                    model,
                    llm_query_parser,
                    embedding_store,
                    user_query,
                )

                user_query.result_set = results
                user_query.update_status(QueryStatus.COMPLETED)
                database.upsert(user_query)
            except Exception as e:
                user_query.update_status(QueryStatus.FAILED)
                database.upsert(user_query)
                logging.error(e)
                logging.error(f"Error encountered while processing query ID: {query_id}")
    except Exception as e:
        logging.error(e)
        logging.error(
            "The above error has been encountered in the query processing thread. "
            + "Entire Application is being terminated now"
        )
        os._exit(1)


def search_documents_wrapper(
    model: AiModel | None,
    llm_query_parser: UserQueryParsing | None,
    embedding_store: EmbeddingStore,
    user_query: BaseUserQuery,
    num_search_retries: int = 5,
) -> SearchResults:
    doc_ids_to_remove_from_db: list[str] = []
    all_documents_to_return = SearchResults()

    search_params = prepare_search_parameters(
        model, llm_query_parser, embedding_store, user_query
    )
    if search_params is None:
        return all_documents_to_return

    for _ in range(num_search_retries):
        new_results = embedding_store.retrieve_topk_document_ids(search_params)
        all_documents_to_return = all_documents_to_return + validate_documents(
            new_results, search_params, doc_ids_to_remove_from_db
        )

        search_params.topk = user_query.topk - len(all_documents_to_return)
        if search_params.topk == 0 or len(new_results) == 0:
            break

    # delete invalid documents from Milvus => lazy delete
    if len(doc_ids_to_remove_from_db) > 0:
        embedding_store.remove_embeddings(
            doc_ids_to_remove_from_db, search_params.asset_type
        )
        logging.info(
            f"[LAZY DELETE] {len(doc_ids_to_remove_from_db)} assets ({search_params.asset_type.value}) have been deleted"
        )

    return all_documents_to_return


def prepare_search_parameters(
    model: AiModel | None,
    llm_query_parser: UserQueryParsing | None,
    embedding_store: EmbeddingStore,
    user_query: BaseUserQuery,
) -> MilvusSearchParams | None:
    # apply metadata filtering
    metadata_filter_str = ""
    if llm_query_parser is not None and isinstance(user_query, FilteredUserQuery):
        if user_query.invoke_llm_for_parsing:
            # utilize LLM to automatically extract filters from the user query
<<<<<<< HEAD
            parsed_query = llm_query_parser(
                user_query.search_query, user_query.asset_type
            )
            metadata_filter_str = parsed_query["filter_str"]
=======
            parsed_query = llm_query_parser(user_query.search_query, user_query.asset_type)
            meta_filter_str = parsed_query["filter_str"]
>>>>>>> 97a6eca6
            user_query.filters = parsed_query["filters"]
        else:
            # user manually defined filters
            metadata_filter_str = llm_query_parser.translator_func(
                filters=user_query.filters,
                asset_schema=SchemaOperations.get_asset_schema(user_query.asset_type),
            )

    # compute query embedding
    if isinstance(user_query, RecommenderUserQuery):
        query_embeddings = get_precomputed_embeddings_for_recommender(
            model, embedding_store, user_query
        )
        if query_embeddings is None:
            return None
    else:
        query_embeddings = model.compute_query_embeddings(user_query.search_query)

    # select asset type to search for
    target_asset_type = (
        user_query.output_asset_type
        if isinstance(user_query, RecommenderUserQuery)
        else user_query.asset_type
    )
    # ignore the asset itself from the search if necessary
    doc_ids_to_exclude_from_search = (
        str(user_query.asset_id)
        if isinstance(user_query, RecommenderUserQuery)
        and user_query.asset_type == user_query.output_asset_type
        else []
    )

    return MilvusSearchParams(
        data=query_embeddings,
        topk=user_query.topk,
        asset_type=target_asset_type,
        metadata_filter=metadata_filter_str,
        doc_ids_to_exclude=doc_ids_to_exclude_from_search,
    )


def validate_documents(
    results: SearchResults,
    search_params: MilvusSearchParams,
    doc_ids_to_remove_from_db: list[str],
) -> SearchResults:
    if len(results) == 0:
        return results

    # check what documents are still valid
    exists_mask = np.array(
        [
            check_aiod_document(
                doc_id,
                search_params.asset_type,
                sleep_time=settings.AIOD.SEARCH_WAIT_INBETWEEN_REQUESTS_SEC,
            )
            for doc_id in results.doc_ids
        ]
    )

    doc_ids_to_del = [results.doc_ids[idx] for idx in np.where(~exists_mask)[0]]
    search_params.doc_ids_to_exclude.extend(results.doc_ids)
    doc_ids_to_remove_from_db.extend(doc_ids_to_del)

    return results.filter_out_docs_by_ids(doc_ids_to_del)
<|MERGE_RESOLUTION|>--- conflicted
+++ resolved
@@ -1,234 +1,223 @@
-from __future__ import annotations
-
-import logging
-import os
-from queue import Queue
-from typing import Type
-
-import numpy as np
-from app.config import settings
-from app.models.query import (
-    BaseUserQuery,
-    FilteredUserQuery,
-    RecommenderUserQuery,
-    SimpleUserQuery,
-)
-from app.schemas.asset_metadata.base import SchemaOperations
-from app.schemas.enums import QueryStatus
-from app.schemas.params import MilvusSearchParams
-from app.schemas.search_results import SearchResults
-from app.services.aiod import check_aiod_document
-from app.services.database import Database
-from app.services.embedding_store import EmbeddingStore, MilvusEmbeddingStore
-from app.services.inference.llm_query_parsing import PrepareLLM, UserQueryParsing
-from app.services.inference.model import AiModel
-from app.services.recommender import get_precomputed_embeddings_for_recommender
-from tinydb import Query
-
-QUERY_QUEUE: Queue[tuple[str | None, Type[BaseUserQuery] | None]] = Queue()
-
-
-def fill_query_queue(database: Database) -> None:
-    condition = (Query().status == QueryStatus.IN_PROGRESS) | (Query().status == QueryStatus.QUEUED)
-    simple_queries_to_process = database.search(SimpleUserQuery, condition)
-    filtered_queries_to_process = database.search(FilteredUserQuery, condition)
-    similar_queries_to_process = database.search(RecommenderUserQuery, condition)
-
-    if (
-        len(simple_queries_to_process + filtered_queries_to_process + similar_queries_to_process)
-        == 0
-    ):
-        return
-
-    queries_to_process = sorted(
-        simple_queries_to_process + filtered_queries_to_process + similar_queries_to_process,
-        key=BaseUserQuery.sort_function_to_populate_queue,
-    )
-    for query in queries_to_process:
-        QUERY_QUEUE.put((query.id, type(query)))
-
-    logging.info(
-        f"Query queue has been populated with {len(queries_to_process)} queries to process."
-    )
-
-
-# TODO make this function less ugly...
-async def search_thread() -> None:
-    try:
-        # Singleton - already instantiated
-        database = Database()
-        fill_query_queue(database)
-
-        model = AiModel("cpu")
-        embedding_store = await MilvusEmbeddingStore.init()
-
-        llm_query_parser = None
-        if settings.PERFORM_LLM_QUERY_PARSING:
-            llm_query_parser = UserQueryParsing(llm=PrepareLLM.setup_ollama_llm())
-
-        while True:
-            query_id, query_type = QUERY_QUEUE.get()
-            if query_id is None:
-                return
-            if query_type == FilteredUserQuery and settings.PERFORM_LLM_QUERY_PARSING is False:
-                continue
-            logging.info(f"Searching relevant assets for query ID: {query_id}")
-
-            user_query: BaseUserQuery = database.find_by_id(type=query_type, id=query_id)
-            if user_query is None:
-                err_msg = f"UserQuery id={query_id} doesn't exist even though it should."
-                logging.error(err_msg)
-                continue
-
-            user_query.update_status(QueryStatus.IN_PROGRESS)
-            database.upsert(user_query)
-
-            try:
-                results = search_documents_wrapper(
-                    model,
-                    llm_query_parser,
-                    embedding_store,
-                    user_query,
-                )
-
-                user_query.result_set = results
-                user_query.update_status(QueryStatus.COMPLETED)
-                database.upsert(user_query)
-            except Exception as e:
-                user_query.update_status(QueryStatus.FAILED)
-                database.upsert(user_query)
-                logging.error(e)
-                logging.error(f"Error encountered while processing query ID: {query_id}")
-    except Exception as e:
-        logging.error(e)
-        logging.error(
-            "The above error has been encountered in the query processing thread. "
-            + "Entire Application is being terminated now"
-        )
-        os._exit(1)
-
-
-def search_documents_wrapper(
-    model: AiModel | None,
-    llm_query_parser: UserQueryParsing | None,
-    embedding_store: EmbeddingStore,
-    user_query: BaseUserQuery,
-    num_search_retries: int = 5,
-) -> SearchResults:
-    doc_ids_to_remove_from_db: list[str] = []
-    all_documents_to_return = SearchResults()
-
-    search_params = prepare_search_parameters(
-        model, llm_query_parser, embedding_store, user_query
-    )
-    if search_params is None:
-        return all_documents_to_return
-
-    for _ in range(num_search_retries):
-        new_results = embedding_store.retrieve_topk_document_ids(search_params)
-        all_documents_to_return = all_documents_to_return + validate_documents(
-            new_results, search_params, doc_ids_to_remove_from_db
-        )
-
-        search_params.topk = user_query.topk - len(all_documents_to_return)
-        if search_params.topk == 0 or len(new_results) == 0:
-            break
-
-    # delete invalid documents from Milvus => lazy delete
-    if len(doc_ids_to_remove_from_db) > 0:
-        embedding_store.remove_embeddings(
-            doc_ids_to_remove_from_db, search_params.asset_type
-        )
-        logging.info(
-            f"[LAZY DELETE] {len(doc_ids_to_remove_from_db)} assets ({search_params.asset_type.value}) have been deleted"
-        )
-
-    return all_documents_to_return
-
-
-def prepare_search_parameters(
-    model: AiModel | None,
-    llm_query_parser: UserQueryParsing | None,
-    embedding_store: EmbeddingStore,
-    user_query: BaseUserQuery,
-) -> MilvusSearchParams | None:
-    # apply metadata filtering
-    metadata_filter_str = ""
-    if llm_query_parser is not None and isinstance(user_query, FilteredUserQuery):
-        if user_query.invoke_llm_for_parsing:
-            # utilize LLM to automatically extract filters from the user query
-<<<<<<< HEAD
-            parsed_query = llm_query_parser(
-                user_query.search_query, user_query.asset_type
-            )
-            metadata_filter_str = parsed_query["filter_str"]
-=======
-            parsed_query = llm_query_parser(user_query.search_query, user_query.asset_type)
-            meta_filter_str = parsed_query["filter_str"]
->>>>>>> 97a6eca6
-            user_query.filters = parsed_query["filters"]
-        else:
-            # user manually defined filters
-            metadata_filter_str = llm_query_parser.translator_func(
-                filters=user_query.filters,
-                asset_schema=SchemaOperations.get_asset_schema(user_query.asset_type),
-            )
-
-    # compute query embedding
-    if isinstance(user_query, RecommenderUserQuery):
-        query_embeddings = get_precomputed_embeddings_for_recommender(
-            model, embedding_store, user_query
-        )
-        if query_embeddings is None:
-            return None
-    else:
-        query_embeddings = model.compute_query_embeddings(user_query.search_query)
-
-    # select asset type to search for
-    target_asset_type = (
-        user_query.output_asset_type
-        if isinstance(user_query, RecommenderUserQuery)
-        else user_query.asset_type
-    )
-    # ignore the asset itself from the search if necessary
-    doc_ids_to_exclude_from_search = (
-        str(user_query.asset_id)
-        if isinstance(user_query, RecommenderUserQuery)
-        and user_query.asset_type == user_query.output_asset_type
-        else []
-    )
-
-    return MilvusSearchParams(
-        data=query_embeddings,
-        topk=user_query.topk,
-        asset_type=target_asset_type,
-        metadata_filter=metadata_filter_str,
-        doc_ids_to_exclude=doc_ids_to_exclude_from_search,
-    )
-
-
-def validate_documents(
-    results: SearchResults,
-    search_params: MilvusSearchParams,
-    doc_ids_to_remove_from_db: list[str],
-) -> SearchResults:
-    if len(results) == 0:
-        return results
-
-    # check what documents are still valid
-    exists_mask = np.array(
-        [
-            check_aiod_document(
-                doc_id,
-                search_params.asset_type,
-                sleep_time=settings.AIOD.SEARCH_WAIT_INBETWEEN_REQUESTS_SEC,
-            )
-            for doc_id in results.doc_ids
-        ]
-    )
-
-    doc_ids_to_del = [results.doc_ids[idx] for idx in np.where(~exists_mask)[0]]
-    search_params.doc_ids_to_exclude.extend(results.doc_ids)
-    doc_ids_to_remove_from_db.extend(doc_ids_to_del)
-
-    return results.filter_out_docs_by_ids(doc_ids_to_del)
+from __future__ import annotations
+
+import logging
+import os
+from queue import Queue
+from typing import Type
+
+import numpy as np
+from app.config import settings
+from app.models.query import (
+    BaseUserQuery,
+    FilteredUserQuery,
+    RecommenderUserQuery,
+    SimpleUserQuery,
+)
+from app.schemas.asset_metadata.base import SchemaOperations
+from app.schemas.enums import QueryStatus
+from app.schemas.params import MilvusSearchParams
+from app.schemas.search_results import SearchResults
+from app.services.aiod import check_aiod_document
+from app.services.database import Database
+from app.services.embedding_store import EmbeddingStore, MilvusEmbeddingStore
+from app.services.inference.llm_query_parsing import PrepareLLM, UserQueryParsing
+from app.services.inference.model import AiModel
+from app.services.recommender import get_precomputed_embeddings_for_recommender
+from tinydb import Query
+
+QUERY_QUEUE: Queue[tuple[str | None, Type[BaseUserQuery] | None]] = Queue()
+
+
+def fill_query_queue(database: Database) -> None:
+    condition = (Query().status == QueryStatus.IN_PROGRESS) | (Query().status == QueryStatus.QUEUED)
+    simple_queries_to_process = database.search(SimpleUserQuery, condition)
+    filtered_queries_to_process = database.search(FilteredUserQuery, condition)
+    similar_queries_to_process = database.search(RecommenderUserQuery, condition)
+
+    if (
+        len(simple_queries_to_process + filtered_queries_to_process + similar_queries_to_process)
+        == 0
+    ):
+        return
+
+    queries_to_process = sorted(
+        simple_queries_to_process + filtered_queries_to_process + similar_queries_to_process,
+        key=BaseUserQuery.sort_function_to_populate_queue,
+    )
+    for query in queries_to_process:
+        QUERY_QUEUE.put((query.id, type(query)))
+
+    logging.info(
+        f"Query queue has been populated with {len(queries_to_process)} queries to process."
+    )
+
+
+# TODO make this function less ugly...
+async def search_thread() -> None:
+    try:
+        # Singleton - already instantiated
+        database = Database()
+        fill_query_queue(database)
+
+        model = AiModel("cpu")
+        embedding_store = await MilvusEmbeddingStore.init()
+
+        llm_query_parser = None
+        if settings.PERFORM_LLM_QUERY_PARSING:
+            llm_query_parser = UserQueryParsing(llm=PrepareLLM.setup_ollama_llm())
+
+        while True:
+            query_id, query_type = QUERY_QUEUE.get()
+            if query_id is None:
+                return
+            if query_type == FilteredUserQuery and settings.PERFORM_LLM_QUERY_PARSING is False:
+                continue
+            logging.info(f"Searching relevant assets for query ID: {query_id}")
+
+            user_query: BaseUserQuery = database.find_by_id(type=query_type, id=query_id)
+            if user_query is None:
+                err_msg = f"UserQuery id={query_id} doesn't exist even though it should."
+                logging.error(err_msg)
+                continue
+
+            user_query.update_status(QueryStatus.IN_PROGRESS)
+            database.upsert(user_query)
+
+            try:
+                results = search_documents_wrapper(
+                    model,
+                    llm_query_parser,
+                    embedding_store,
+                    user_query,
+                )
+
+                user_query.result_set = results
+                user_query.update_status(QueryStatus.COMPLETED)
+                database.upsert(user_query)
+            except Exception as e:
+                user_query.update_status(QueryStatus.FAILED)
+                database.upsert(user_query)
+                logging.error(e)
+                logging.error(f"Error encountered while processing query ID: {query_id}")
+    except Exception as e:
+        logging.error(e)
+        logging.error(
+            "The above error has been encountered in the query processing thread. "
+            + "Entire Application is being terminated now"
+        )
+        os._exit(1)
+
+
+def search_documents_wrapper(
+    model: AiModel | None,
+    llm_query_parser: UserQueryParsing | None,
+    embedding_store: EmbeddingStore,
+    user_query: BaseUserQuery,
+    num_search_retries: int = 5,
+) -> SearchResults:
+    doc_ids_to_remove_from_db: list[str] = []
+    all_documents_to_return = SearchResults()
+
+    search_params = prepare_search_parameters(model, llm_query_parser, embedding_store, user_query)
+    if search_params is None:
+        return all_documents_to_return
+
+    for _ in range(num_search_retries):
+        new_results = embedding_store.retrieve_topk_document_ids(search_params)
+        all_documents_to_return = all_documents_to_return + validate_documents(
+            new_results, search_params, doc_ids_to_remove_from_db
+        )
+
+        search_params.topk = user_query.topk - len(all_documents_to_return)
+        if search_params.topk == 0 or len(new_results) == 0:
+            break
+
+    # delete invalid documents from Milvus => lazy delete
+    if len(doc_ids_to_remove_from_db) > 0:
+        embedding_store.remove_embeddings(doc_ids_to_remove_from_db, search_params.asset_type)
+        logging.info(
+            f"[LAZY DELETE] {len(doc_ids_to_remove_from_db)} assets ({search_params.asset_type.value}) have been deleted"
+        )
+
+    return all_documents_to_return
+
+
+def prepare_search_parameters(
+    model: AiModel | None,
+    llm_query_parser: UserQueryParsing | None,
+    embedding_store: EmbeddingStore,
+    user_query: BaseUserQuery,
+) -> MilvusSearchParams | None:
+    # apply metadata filtering
+    metadata_filter_str = ""
+    if llm_query_parser is not None and isinstance(user_query, FilteredUserQuery):
+        if user_query.invoke_llm_for_parsing:
+            # utilize LLM to automatically extract filters from the user query
+            parsed_query = llm_query_parser(user_query.search_query, user_query.asset_type)
+            metadata_filter_str = parsed_query["filter_str"]
+            user_query.filters = parsed_query["filters"]
+        else:
+            # user manually defined filters
+            metadata_filter_str = llm_query_parser.translator_func(
+                filters=user_query.filters,
+                asset_schema=SchemaOperations.get_asset_schema(user_query.asset_type),
+            )
+
+    # compute query embedding
+    if isinstance(user_query, RecommenderUserQuery):
+        query_embeddings = get_precomputed_embeddings_for_recommender(
+            model, embedding_store, user_query
+        )
+        if query_embeddings is None:
+            return None
+    else:
+        query_embeddings = model.compute_query_embeddings(user_query.search_query)
+
+    # select asset type to search for
+    target_asset_type = (
+        user_query.output_asset_type
+        if isinstance(user_query, RecommenderUserQuery)
+        else user_query.asset_type
+    )
+    # ignore the asset itself from the search if necessary
+    doc_ids_to_exclude_from_search = (
+        str(user_query.asset_id)
+        if isinstance(user_query, RecommenderUserQuery)
+        and user_query.asset_type == user_query.output_asset_type
+        else []
+    )
+
+    return MilvusSearchParams(
+        data=query_embeddings,
+        topk=user_query.topk,
+        asset_type=target_asset_type,
+        metadata_filter=metadata_filter_str,
+        doc_ids_to_exclude=doc_ids_to_exclude_from_search,
+    )
+
+
+def validate_documents(
+    results: SearchResults,
+    search_params: MilvusSearchParams,
+    doc_ids_to_remove_from_db: list[str],
+) -> SearchResults:
+    if len(results) == 0:
+        return results
+
+    # check what documents are still valid
+    exists_mask = np.array(
+        [
+            check_aiod_document(
+                doc_id,
+                search_params.asset_type,
+                sleep_time=settings.AIOD.SEARCH_WAIT_INBETWEEN_REQUESTS_SEC,
+            )
+            for doc_id in results.doc_ids
+        ]
+    )
+
+    doc_ids_to_del = [results.doc_ids[idx] for idx in np.where(~exists_mask)[0]]
+    search_params.doc_ids_to_exclude.extend(results.doc_ids)
+    doc_ids_to_remove_from_db.extend(doc_ids_to_del)
+
+    return results.filter_out_docs_by_ids(doc_ids_to_del)