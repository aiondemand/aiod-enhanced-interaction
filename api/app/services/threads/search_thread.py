--- conflicted
+++ resolved
@@ -1,284 +1,241 @@
-from __future__ import annotations
-
-import logging
-import os
-from queue import Queue
-from typing import Type, TypeVar
-
-import numpy as np
-from app.config import settings
-from app.models.query import (
-    BaseUserQuery,
-    FilteredUserQuery,
-    RecommenderUserQuery,
-    SimpleUserQuery,
-)
-from app.schemas.asset_metadata.base import SchemaOperations
-from app.schemas.enums import QueryStatus
-from app.schemas.params import VectorSearchParams
-from app.schemas.search_results import SearchResults
-from app.services.aiod import check_aiod_asset
-from app.services.database import Database
-from app.services.embedding_store import EmbeddingStore, MilvusEmbeddingStore
-from app.services.inference.llm_query_parsing import PrepareLLM, UserQueryParsing
-from app.services.inference.model import AiModel
-from app.services.recommender import get_precomputed_embeddings_for_recommender
-from app.services.resilience import LocalServiceUnavailableException
-from tinydb import Query
-
-# SearchParams = TypeVar("SearchParams", bound=VectorSearchParams)
-
-
-QUERY_QUEUE: Queue[tuple[str | None, Type[BaseUserQuery] | None]] = Queue()
-
-
-def fill_query_queue(database: Database) -> None:
-    condition = (Query().status == QueryStatus.IN_PROGRESS) | (Query().status == QueryStatus.QUEUED)
-    simple_queries_to_process: list[BaseUserQuery] = database.search(SimpleUserQuery, condition)
-    filtered_queries_to_process: list[BaseUserQuery] = database.search(FilteredUserQuery, condition)
-    similar_queries_to_process: list[BaseUserQuery] = database.search(
-        RecommenderUserQuery, condition
-    )
-
-    if (
-        len(simple_queries_to_process + filtered_queries_to_process + similar_queries_to_process)
-        == 0
-    ):
-        return
-
-    queries_to_process: list[BaseUserQuery] = sorted(
-        simple_queries_to_process + filtered_queries_to_process + similar_queries_to_process,
-        key=BaseUserQuery.sort_function_to_populate_queue,
-    )
-    for query in queries_to_process:
-        QUERY_QUEUE.put((query.id, type(query)))
-
-    logging.info(
-        f"Query queue has been populated with {len(queries_to_process)} queries to process."
-    )
-
-
-# TODO make this function less ugly...
-async def search_thread() -> None:
-<<<<<<< HEAD
-    # Singleton - already instantialized
-    database = Database()
-    fill_query_queue(database)
-
-    model = AiModel("cpu")
-    embedding_store = MilvusEmbeddingStore()
-
-    llm_query_parser = None
-    if settings.PERFORM_LLM_QUERY_PARSING:
-        llm_query_parser = UserQueryParsing(llm=PrepareLLM.setup_ollama_llm())
-
-    while True:
-        query_id, query_type = QUERY_QUEUE.get()
-        user_query = fetch_user_query(query_id, query_type, database)
-
-        if query_id is None:
-            break
-        if user_query is None:
-            continue
-        logging.info(f"Searching relevant assets for query ID: {query_id}")
-
-        try:
-            results = retrieve_topk_documents_wrapper(
-                model,
-                llm_query_parser,
-                embedding_store,
-                user_query,
-            )
-            user_query.result_set = results
-            user_query.update_status(QueryStatus.COMPLETED)
-=======
-    try:
-        # Singleton - already instantiated
-        database = Database()
-        fill_query_queue(database)
-
-        model = AiModel("cpu")
-        embedding_store = await MilvusEmbeddingStore.init()
-
-        llm_query_parser = None
-        if settings.PERFORM_LLM_QUERY_PARSING:
-            llm_query_parser = UserQueryParsing(llm=PrepareLLM.setup_ollama_llm())
-
-        while True:
-            query_id, query_type = QUERY_QUEUE.get()
-            if query_id is None or query_type is None:
-                return
-            if query_type == FilteredUserQuery and settings.PERFORM_LLM_QUERY_PARSING is False:
-                continue
-            logging.info(f"Searching relevant assets for query ID: {query_id}")
-
-            user_query: BaseUserQuery | None = database.find_by_id(type=query_type, id=query_id)
-            if user_query is None:
-                err_msg = f"UserQuery id={query_id} doesn't exist even though it should."
-                logging.error(err_msg)
-                continue
-
-            user_query.update_status(QueryStatus.IN_PROGRESS)
->>>>>>> 1def2696
-            database.upsert(user_query)
-        except LocalServiceUnavailableException as e:
-            logging.error(e)
-            logging.error(
-                "The above error has been encountered in the embedding thread. "
-                + "Entire Application is being terminated now"
-            )
-            os._exit(1)
-        except Exception as e:
-            user_query.update_status(QueryStatus.FAILED)
-            database.upsert(user_query)
-            logging.error(e)
-            logging.error(
-                f"The above error has been encountered in the query processing thread while processing query ID: {query_id}"
-            )
-
-<<<<<<< HEAD
-=======
-            try:
-                results = search_assets_wrapper(
-                    model,
-                    llm_query_parser,
-                    embedding_store,
-                    user_query,
-                )
->>>>>>> 1def2696
-
-def fetch_user_query(
-    query_id: str | None, query_type: Type[BaseUserQuery] | None, database: Database
-) -> BaseUserQuery | None:
-    if query_id is None:
-        return None
-    if query_type == FilteredUserQuery and settings.PERFORM_LLM_QUERY_PARSING is False:
-        return None
-
-    user_query: BaseUserQuery | None = database.find_by_id(type=query_type, id=query_id)
-    if user_query is None:
-        err_msg = f"UserQuery id={query_id} doesn't exist even though it should."
-        logging.error(err_msg)
-        return None
-    else:
-        user_query.update_status(QueryStatus.IN_PROGRESS)
-        database.upsert(user_query)
-
-        return user_query
-
-
-def search_assets_wrapper(
-    model: AiModel,
-    llm_query_parser: UserQueryParsing | None,
-    embedding_store: EmbeddingStore,
-    user_query: BaseUserQuery,
-    num_search_retries: int = 5,
-) -> SearchResults:
-    search_params = prepare_search_parameters(model, llm_query_parser, embedding_store, user_query)
-    if search_params is None:
-        return SearchResults()
-
-    asset_ids_to_remove_from_db: list[int] = []
-    all_assets_to_return = SearchResults()
-
-    for _ in range(num_search_retries):
-        new_results = embedding_store.retrieve_topk_asset_ids(search_params)
-        all_assets_to_return = all_assets_to_return + validate_assets(
-            new_results, search_params, asset_ids_to_remove_from_db
-        )
-
-        search_params.topk = user_query.topk - len(all_assets_to_return)
-        if search_params.topk == 0 or len(new_results) == 0:
-            break
-
-    # delete invalid assets from Milvus => lazy delete
-    if len(asset_ids_to_remove_from_db) > 0:
-        embedding_store.remove_embeddings(asset_ids_to_remove_from_db, search_params.asset_type)
-        logging.info(
-            f"[LAZY DELETE] {len(asset_ids_to_remove_from_db)} assets ({search_params.asset_type.value}) have been deleted"
-        )
-
-    return all_assets_to_return
-
-
-def prepare_search_parameters(
-    model: AiModel,
-    llm_query_parser: UserQueryParsing | None,
-    embedding_store: EmbeddingStore,
-    user_query: BaseUserQuery,
-) -> VectorSearchParams | None:
-    # apply metadata filtering
-    metadata_filter_str = ""
-    if llm_query_parser is not None and isinstance(user_query, FilteredUserQuery):
-        if user_query.invoke_llm_for_parsing:
-            # utilize LLM to automatically extract filters from the user query
-            parsed_query = llm_query_parser(user_query.search_query, user_query.asset_type)
-            metadata_filter_str = parsed_query["filter_str"]
-            user_query.filters = parsed_query["filters"]
-        elif user_query.filters is not None:
-            # user manually defined filters
-            metadata_filter_str = llm_query_parser.translator_func(
-                user_query.filters,
-                SchemaOperations.get_asset_schema(user_query.asset_type),
-            )
-
-    # compute query embedding
-    if isinstance(user_query, RecommenderUserQuery):
-        query_embeddings = get_precomputed_embeddings_for_recommender(
-            model, embedding_store, user_query
-        )
-        if query_embeddings is None:
-            return None
-    elif isinstance(user_query, (SimpleUserQuery, FilteredUserQuery)):
-        query_embeddings = model.compute_query_embeddings(user_query.search_query)
-    else:
-        raise ValueError("We don't support other types of user queries yet")
-
-    # select asset type to search for
-    target_asset_type = (
-        user_query.output_asset_type
-        if isinstance(user_query, RecommenderUserQuery)
-        else user_query.asset_type
-    )
-    # ignore the asset itself from the search if necessary
-    asset_ids_to_exclude_from_search = (
-        [user_query.asset_id]
-        if isinstance(user_query, RecommenderUserQuery)
-        and user_query.asset_type == user_query.output_asset_type
-        else []
-    )
-
-    return embedding_store.create_search_params(
-        data=query_embeddings,
-        topk=user_query.topk,
-        asset_type=target_asset_type,
-        metadata_filter=metadata_filter_str,
-        asset_ids_to_exclude=asset_ids_to_exclude_from_search,
-    )
-
-
-def validate_assets(
-    results: SearchResults,
-    search_params: VectorSearchParams,
-    asset_ids_to_remove_from_db: list[int],
-) -> SearchResults:
-    if len(results) == 0:
-        return results
-
-    # check what assets are still valid
-    exists_mask = np.array(
-        [
-            check_aiod_asset(
-                asset_id,
-                search_params.asset_type,
-                sleep_time=settings.AIOD.SEARCH_WAIT_INBETWEEN_REQUESTS_SEC,
-            )
-            for asset_id in results.asset_ids
-        ]
-    )
-
-    asset_ids_to_del = [results.asset_ids[idx] for idx in np.where(~exists_mask)[0]]
-    search_params.asset_ids_to_exclude.extend(asset_ids_to_del)
-    asset_ids_to_remove_from_db.extend(asset_ids_to_del)
-
-    return results.filter_out_assets_by_id(asset_ids_to_del)
+from __future__ import annotations
+
+import logging
+import os
+from queue import Queue
+from typing import Type, TypeVar
+
+import numpy as np
+from app.config import settings
+from app.models.query import (
+    BaseUserQuery,
+    FilteredUserQuery,
+    RecommenderUserQuery,
+    SimpleUserQuery,
+)
+from app.schemas.asset_metadata.base import SchemaOperations
+from app.schemas.enums import QueryStatus
+from app.schemas.params import VectorSearchParams
+from app.schemas.search_results import SearchResults
+from app.services.aiod import check_aiod_asset
+from app.services.database import Database
+from app.services.embedding_store import EmbeddingStore, MilvusEmbeddingStore
+from app.services.inference.llm_query_parsing import PrepareLLM, UserQueryParsing
+from app.services.inference.model import AiModel
+from app.services.recommender import get_precomputed_embeddings_for_recommender
+from app.services.resilience import LocalServiceUnavailableException
+from tinydb import Query
+
+# SearchParams = TypeVar("SearchParams", bound=VectorSearchParams)
+
+
+QUERY_QUEUE: Queue[tuple[str | None, Type[BaseUserQuery] | None]] = Queue()
+
+
+def fill_query_queue(database: Database) -> None:
+    condition = (Query().status == QueryStatus.IN_PROGRESS) | (Query().status == QueryStatus.QUEUED)
+    simple_queries_to_process: list[BaseUserQuery] = database.search(SimpleUserQuery, condition)
+    filtered_queries_to_process: list[BaseUserQuery] = database.search(FilteredUserQuery, condition)
+    similar_queries_to_process: list[BaseUserQuery] = database.search(
+        RecommenderUserQuery, condition
+    )
+
+    if (
+        len(simple_queries_to_process + filtered_queries_to_process + similar_queries_to_process)
+        == 0
+    ):
+        return
+
+    queries_to_process: list[BaseUserQuery] = sorted(
+        simple_queries_to_process + filtered_queries_to_process + similar_queries_to_process,
+        key=BaseUserQuery.sort_function_to_populate_queue,
+    )
+    for query in queries_to_process:
+        QUERY_QUEUE.put((query.id, type(query)))
+
+    logging.info(
+        f"Query queue has been populated with {len(queries_to_process)} queries to process."
+    )
+
+
+async def search_thread() -> None:
+    # Singleton - already instantialized
+    database = Database()
+    fill_query_queue(database)
+
+    model = AiModel("cpu")
+    embedding_store = MilvusEmbeddingStore()
+
+    llm_query_parser = None
+    if settings.PERFORM_LLM_QUERY_PARSING:
+        llm_query_parser = UserQueryParsing(llm=PrepareLLM.setup_ollama_llm())
+
+    while True:
+        query_id, query_type = QUERY_QUEUE.get()
+        if query_id is None or query_type is None:
+            break
+
+        user_query = fetch_user_query(query_id, query_type, database)
+        if user_query is None:
+            continue
+        logging.info(f"Searching relevant assets for query ID: {query_id}")
+
+        try:
+            results = search_assets_wrapper(
+                model,
+                llm_query_parser,
+                embedding_store,
+                user_query,
+            )
+            user_query.result_set = results
+            user_query.update_status(QueryStatus.COMPLETED)
+            database.upsert(user_query)
+        except LocalServiceUnavailableException as e:
+            logging.error(e)
+            logging.error(
+                "The above error has been encountered in the embedding thread. "
+                + "Entire Application is being terminated now"
+            )
+            os._exit(1)
+        except Exception as e:
+            user_query.update_status(QueryStatus.FAILED)
+            database.upsert(user_query)
+            logging.error(e)
+            logging.error(
+                f"The above error has been encountered in the query processing thread while processing query ID: {query_id}"
+            )
+
+
+def fetch_user_query(
+    query_id: str, query_type: Type[BaseUserQuery], database: Database
+) -> BaseUserQuery | None:
+    if query_type == FilteredUserQuery and settings.PERFORM_LLM_QUERY_PARSING is False:
+        return None
+
+    user_query: BaseUserQuery | None = database.find_by_id(type=query_type, id=query_id)
+    if user_query is None:
+        err_msg = f"UserQuery id={query_id} doesn't exist even though it should."
+        logging.error(err_msg)
+        return None
+    else:
+        user_query.update_status(QueryStatus.IN_PROGRESS)
+        database.upsert(user_query)
+
+        return user_query
+
+
+def search_assets_wrapper(
+    model: AiModel,
+    llm_query_parser: UserQueryParsing | None,
+    embedding_store: EmbeddingStore,
+    user_query: BaseUserQuery,
+    num_search_retries: int = 5,
+) -> SearchResults:
+    search_params = prepare_search_parameters(model, llm_query_parser, embedding_store, user_query)
+    if search_params is None:
+        return SearchResults()
+
+    asset_ids_to_remove_from_db: list[int] = []
+    all_assets_to_return = SearchResults()
+
+    for _ in range(num_search_retries):
+        new_results = embedding_store.retrieve_topk_asset_ids(search_params)
+        all_assets_to_return = all_assets_to_return + validate_assets(
+            new_results, search_params, asset_ids_to_remove_from_db
+        )
+
+        search_params.topk = user_query.topk - len(all_assets_to_return)
+        if search_params.topk == 0 or len(new_results) == 0:
+            break
+
+    # delete invalid assets from Milvus => lazy delete
+    if len(asset_ids_to_remove_from_db) > 0:
+        embedding_store.remove_embeddings(asset_ids_to_remove_from_db, search_params.asset_type)
+        logging.info(
+            f"[LAZY DELETE] {len(asset_ids_to_remove_from_db)} assets ({search_params.asset_type.value}) have been deleted"
+        )
+
+    return all_assets_to_return
+
+
+def prepare_search_parameters(
+    model: AiModel,
+    llm_query_parser: UserQueryParsing | None,
+    embedding_store: EmbeddingStore,
+    user_query: BaseUserQuery,
+) -> VectorSearchParams | None:
+    # apply metadata filtering
+    metadata_filter_str = ""
+    if llm_query_parser is not None and isinstance(user_query, FilteredUserQuery):
+        if user_query.invoke_llm_for_parsing:
+            # utilize LLM to automatically extract filters from the user query
+            parsed_query = llm_query_parser(user_query.search_query, user_query.asset_type)
+            metadata_filter_str = parsed_query["filter_str"]
+            user_query.filters = parsed_query["filters"]
+        elif user_query.filters is not None:
+            # user manually defined filters
+            metadata_filter_str = llm_query_parser.translator_func(
+                user_query.filters,
+                SchemaOperations.get_asset_schema(user_query.asset_type),
+            )
+
+    # compute query embedding
+    if isinstance(user_query, RecommenderUserQuery):
+        query_embeddings = get_precomputed_embeddings_for_recommender(
+            model, embedding_store, user_query
+        )
+        if query_embeddings is None:
+            return None
+    elif isinstance(user_query, (SimpleUserQuery, FilteredUserQuery)):
+        query_embeddings = model.compute_query_embeddings(user_query.search_query)
+    else:
+        raise ValueError("We don't support other types of user queries yet")
+
+    # select asset type to search for
+    target_asset_type = (
+        user_query.output_asset_type
+        if isinstance(user_query, RecommenderUserQuery)
+        else user_query.asset_type
+    )
+    # ignore the asset itself from the search if necessary
+    asset_ids_to_exclude_from_search = (
+        [user_query.asset_id]
+        if isinstance(user_query, RecommenderUserQuery)
+        and user_query.asset_type == user_query.output_asset_type
+        else []
+    )
+
+    return embedding_store.create_search_params(
+        data=query_embeddings,
+        topk=user_query.topk,
+        asset_type=target_asset_type,
+        metadata_filter=metadata_filter_str,
+        asset_ids_to_exclude=asset_ids_to_exclude_from_search,
+    )
+
+
+def validate_assets(
+    results: SearchResults,
+    search_params: VectorSearchParams,
+    asset_ids_to_remove_from_db: list[int],
+) -> SearchResults:
+    if len(results) == 0:
+        return results
+
+    # check what assets are still valid
+    exists_mask = np.array(
+        [
+            check_aiod_asset(
+                asset_id,
+                search_params.asset_type,
+                sleep_time=settings.AIOD.SEARCH_WAIT_INBETWEEN_REQUESTS_SEC,
+            )
+            for asset_id in results.asset_ids
+        ]
+    )
+
+    asset_ids_to_del = [results.asset_ids[idx] for idx in np.where(~exists_mask)[0]]
+    search_params.asset_ids_to_exclude.extend(asset_ids_to_del)
+    asset_ids_to_remove_from_db.extend(asset_ids_to_del)
+
+    return results.filter_out_assets_by_id(asset_ids_to_del)