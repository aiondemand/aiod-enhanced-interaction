import logging

from app.models.query import RecommenderUserQuery
from app.services.aiod import get_aiod_asset
from app.services.embedding_store import EmbeddingStore
from app.services.inference.model import AiModel
from app.services.inference.text_operations import ConvertJsonToString


# TODO I don't think there's a need for this file to exist
# just to host one function
def get_precomputed_embeddings_for_recommender(
    model: AiModel,
    embedding_store: EmbeddingStore,
    user_query: RecommenderUserQuery,
) -> list[list[float]] | None:
    precomputed_embeddings = embedding_store.get_asset_embeddings(
        user_query.asset_id, user_query.asset_type
    )
    if precomputed_embeddings is None:
        logging.warning(
            f"No embedding found for asset_id='{user_query.asset_id}' ({user_query.asset_type.value}) in Milvus."
        )
<<<<<<< HEAD
        asset_obj = get_aiod_asset(user_query.asset_id, user_query.asset_type)
=======
        asset_obj = get_aiod_document(str(user_query.asset_id), user_query.asset_type)
>>>>>>> 9ef90c70
        if asset_obj is None:
            # TODO we should pass the information to the user that the asset_id they provided is invalid
            # For now, current implementation returns an empty list of similar documents to a non-existing asset
            logging.error(
                f"Asset with id '{user_query.asset_id}' ({user_query.asset_type.value}) not found in AIoD platform."
            )
            return None
        stringified_asset = ConvertJsonToString.stringify(asset_obj)
        emb = model.compute_asset_embeddings(stringified_asset)[0]
        precomputed_embeddings = emb.cpu().numpy().tolist()
    return precomputed_embeddings<|MERGE_RESOLUTION|>--- conflicted
+++ resolved
@@ -21,14 +21,10 @@
         logging.warning(
             f"No embedding found for asset_id='{user_query.asset_id}' ({user_query.asset_type.value}) in Milvus."
         )
-<<<<<<< HEAD
         asset_obj = get_aiod_asset(user_query.asset_id, user_query.asset_type)
-=======
-        asset_obj = get_aiod_document(str(user_query.asset_id), user_query.asset_type)
->>>>>>> 9ef90c70
         if asset_obj is None:
             # TODO we should pass the information to the user that the asset_id they provided is invalid
-            # For now, current implementation returns an empty list of similar documents to a non-existing asset
+            # For now, current implementation returns an empty list of similar assets to a non-existing asset
             logging.error(
                 f"Asset with id '{user_query.asset_id}' ({user_query.asset_type.value}) not found in AIoD platform."
             )
