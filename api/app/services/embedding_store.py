--- conflicted
+++ resolved
@@ -3,7 +3,7 @@
 import asyncio
 import logging
 from abc import ABC, abstractmethod
-from typing import List, Optional, TypeVar
+from typing import Generic, List, Optional, TypeVar
 
 import numpy as np
 import pandas as pd
@@ -18,13 +18,13 @@
 from app.schemas.search_results import SearchResults
 from app.services.inference.model import AiModel
 
-T = TypeVar("T", bound=VectorSearchParams)
-
-
-class EmbeddingStore(ABC):
-    @abstractmethod
-    def create_search_params(self) -> T:
-        pass
+SearchParams = TypeVar("SearchParams", bound=VectorSearchParams)
+
+
+class EmbeddingStore(Generic[SearchParams], ABC):
+    @abstractmethod
+    def create_search_params(self, **kwargs) -> SearchParams:
+        raise NotImplementedError
 
     @abstractmethod
     def get_collection_name(self, asset_type: AssetType) -> str:
@@ -49,21 +49,8 @@
         raise NotImplementedError
 
     @abstractmethod
-<<<<<<< HEAD
-    def retrieve_topk_document_ids(
-        self,
-        model: AiModel,
-        asset_type: AssetType,
-        query_text: str | None = None,
-        topk: int = 10,
-        filter: str = "",
-        query_embeddings: list[list[float]] | None = None,
-    ) -> SearchResults:
-        raise NotImplementedError
-=======
-    def retrieve_topk_document_ids(self, search_params: T) -> SearchResults:
-        pass
->>>>>>> 7f1a4708
+    def retrieve_topk_document_ids(self, search_params: SearchParams) -> SearchResults:
+        raise NotImplementedError
 
     @abstractmethod
     def get_asset_embeddings(
@@ -72,7 +59,7 @@
         raise NotImplementedError
 
 
-class MilvusEmbeddingStore(EmbeddingStore):
+class MilvusEmbeddingStore(EmbeddingStore[MilvusSearchParams]):
     # TODO
     # In the future we should pass an embedding_dim as an argument
     def __init__(
@@ -84,11 +71,6 @@
         self.chunk_embedding_store = settings.MILVUS.STORE_CHUNKS
         self.verbose = verbose
 
-<<<<<<< HEAD
-    @staticmethod
-=======
-        self.client: MilvusClient | None = None
-
     @property
     def vector_index_kwargs(self) -> dict:
         return {
@@ -101,7 +83,7 @@
     def scalar_index_kwargs(self) -> dict:
         return {"index_type": "INVERTED"}
 
->>>>>>> 7f1a4708
+    @staticmethod
     async def init() -> MilvusEmbeddingStore:
         obj = MilvusEmbeddingStore()
         await obj.init_connection()
@@ -122,7 +104,7 @@
             logging.error(err_msg)
             raise ValueError(err_msg)
 
-    def create_search_params(self, **kwargs) -> T:
+    def create_search_params(self, **kwargs) -> MilvusSearchParams:
         return MilvusSearchParams(**kwargs)
 
     def get_collection_name(self, asset_type: AssetType) -> str:
@@ -268,7 +250,7 @@
 
         return self.client.delete(collection_name, filter=f"doc_id in {doc_ids}")["delete_count"]
 
-    def retrieve_topk_document_ids(self, search_params: T) -> SearchResults:
+    def retrieve_topk_document_ids(self, search_params: MilvusSearchParams) -> SearchResults:
         collection_name = self.get_collection_name(search_params.asset_type)
 
         if self.client.has_collection(collection_name) is False:
