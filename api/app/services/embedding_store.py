--- conflicted
+++ resolved
@@ -3,10 +3,7 @@
 import asyncio
 import logging
 from abc import ABC, abstractmethod
-<<<<<<< HEAD
-=======
-from typing import Generic, List, Optional, TypeVar
->>>>>>> 9ef90c70
+from typing import Generic, TypeVar
 
 import numpy as np
 import pandas as pd
@@ -40,42 +37,20 @@
         raise NotImplementedError
 
     @abstractmethod
-<<<<<<< HEAD
     def remove_embeddings(self, asset_ids: list[int], asset_type: AssetType) -> int:
-        pass
-=======
-    def remove_embeddings(self, doc_ids: list[str], asset_type: AssetType) -> int:
-        raise NotImplementedError
->>>>>>> 9ef90c70
+        raise NotImplementedError
 
     @abstractmethod
     def exists_collection(self, asset_type: AssetType) -> bool:
         raise NotImplementedError
 
     @abstractmethod
-<<<<<<< HEAD
     def get_all_asset_ids(self, asset_type: AssetType) -> list[int]:
-        pass
-
-    @abstractmethod
-    def retrieve_topk_asset_ids(
-        self,
-        model: AiModel,
-        asset_type: AssetType,
-        query_text: str | None = None,
-        topk: int = 10,
-        filter: str = "",
-        query_embeddings: list[list[float]] | None = None,
-    ) -> SearchResults:
-        pass
-=======
-    def get_all_document_ids(self, asset_type: AssetType) -> list[str]:
-        raise NotImplementedError
-
-    @abstractmethod
-    def retrieve_topk_document_ids(self, search_params: SearchParams) -> SearchResults:
-        raise NotImplementedError
->>>>>>> 9ef90c70
+        raise NotImplementedError
+
+    @abstractmethod
+    def retrieve_topk_asset_ids(self, search_params: SearchParams) -> SearchResults:
+        raise NotImplementedError
 
     @abstractmethod
     def get_asset_embeddings(
@@ -181,14 +156,10 @@
             schema.verify()
 
             index_params = IndexParams()
-<<<<<<< HEAD
-            index_params.add_index("vector", "", "", metric_type="COSINE")
-            index_params.add_index("asset_id", "", "")
-=======
             index_params = self.client.prepare_index_params()
 
             index_params.add_index(field_name="vector", **self.vector_index_kwargs)
-            index_params.add_index(field_name="doc_id", **self.scalar_index_kwargs)
+            index_params.add_index(field_name="asset_id", **self.scalar_index_kwargs)
 
             if self.extract_metadata:
                 if asset_type == AssetType.DATASETS:
@@ -203,7 +174,6 @@
                     index_params.add_index(
                         field_name="datapoints_lower_bound", **self.scalar_index_kwargs
                     )
->>>>>>> 9ef90c70
 
             self.client.create_collection(
                 collection_name=collection_name,
@@ -214,7 +184,7 @@
     def exists_collection(self, asset_type: AssetType) -> bool:
         return self.client.has_collection(self.get_collection_name(asset_type))
 
-    def get_all_asset_ids(self, asset_type: AssetType) -> list[str]:
+    def get_all_asset_ids(self, asset_type: AssetType) -> list[int]:
         collection_name = self.get_collection_name(asset_type)
 
         if self.client.has_collection(collection_name) is False:
@@ -282,39 +252,15 @@
             "delete_count"
         ]
 
-<<<<<<< HEAD
-    def retrieve_topk_asset_ids(
-        self,
-        model: AiModel,
-        asset_type: AssetType,
-        query_text: str | None = None,
-        topk: int = 10,
-        filter: str = "",
-        query_embeddings: list[list[float]] | None = None,
-    ) -> SearchResults:
-        collection_name = self.get_collection_name(asset_type)
-=======
-    def retrieve_topk_document_ids(self, search_params: MilvusSearchParams) -> SearchResults:
+    def retrieve_topk_asset_ids(self, search_params: MilvusSearchParams) -> SearchResults:
         collection_name = self.get_collection_name(search_params.asset_type)
->>>>>>> 9ef90c70
 
         if self.client.has_collection(collection_name) is False:
             raise ValueError(f"Collection '{collection_name}' does not exist")
         self.client.load_collection(collection_name)
 
         query_results = list(
-<<<<<<< HEAD
-            self.client.search(
-                collection_name=collection_name,
-                data=query_embeddings,
-                limit=topk * 10 if self.chunk_embedding_store else topk + 1,
-                output_fields=["asset_id"],
-                search_params={"metric_type": "COSINE"},
-                filter=filter,
-            )
-=======
             self.client.search(collection_name=collection_name, **search_params.get_params())
->>>>>>> 9ef90c70
         )
 
         asset_ids: list[int] = []
@@ -327,24 +273,14 @@
         help_df.columns = ["asset_ids", "distances"]
         indices = (
             help_df.sort_values(by=["distances"])
-<<<<<<< HEAD
             .drop_duplicates(subset=["asset_ids"])
-            .index.values[:topk]
-        )
-        filtered_assets = [asset_ids[idx] for idx in indices]
-        filtered_distances = [distances[idx] for idx in indices]
-
-        return SearchResults(asset_ids=filtered_assets, distances=filtered_distances)
-=======
-            .drop_duplicates(subset=["doc_ids"])
             .index.values[: search_params.topk]
         )
 
         return SearchResults(
-            doc_ids=[doc_ids[idx] for idx in indices],
+            asset_ids=[asset_ids[idx] for idx in indices],
             distances=[distances[idx] for idx in indices],
         )
->>>>>>> 9ef90c70
 
     def get_asset_embeddings(
         self, asset_id: int, asset_type: AssetType
