from __future__ import annotations

import inspect
import logging
import os
from abc import ABC, abstractmethod
<<<<<<< HEAD
from functools import partial
from typing import Any, List, Optional
=======
from typing import Generic, TypeVar
>>>>>>> 1def2696

import numpy as np
import pandas as pd
from pymilvus import DataType, MilvusClient, MilvusUnavailableException
from pymilvus.milvus_client import IndexParams
from torch.utils.data import DataLoader
from tqdm import tqdm

from app.config import settings
from app.schemas.enums import AssetType
from app.schemas.params import MilvusSearchParams, VectorSearchParams
from app.schemas.search_results import SearchResults
from app.services.inference.model import AiModel
from app.services.resilience import with_retry_sync

SearchParams = TypeVar("SearchParams", bound=VectorSearchParams)


class EmbeddingStore(Generic[SearchParams], ABC):
    @abstractmethod
    def create_search_params(self, **kwargs) -> SearchParams:
        raise NotImplementedError

    @abstractmethod
    def get_collection_name(self, asset_type: AssetType) -> str:
        raise NotImplementedError

    @abstractmethod
    def store_embeddings(
        self, model: AiModel, loader: DataLoader, asset_type: AssetType, **kwargs
    ) -> int:
        raise NotImplementedError

    @abstractmethod
    def remove_embeddings(self, asset_ids: list[int], asset_type: AssetType) -> int:
        raise NotImplementedError

    @abstractmethod
    def exists_collection(self, asset_type: AssetType) -> bool:
        raise NotImplementedError

    @abstractmethod
    def get_all_asset_ids(self, asset_type: AssetType) -> list[int]:
        raise NotImplementedError

    @abstractmethod
    def retrieve_topk_asset_ids(self, search_params: SearchParams) -> SearchResults:
        raise NotImplementedError

    @abstractmethod
    def get_asset_embeddings(
        self, asset_id: int, asset_type: AssetType
    ) -> list[list[float]] | None:
        raise NotImplementedError


<<<<<<< HEAD
class MilvusClientResilientWrapper(MilvusClient):
    def __init__(self, uri: str, token: str | None = None) -> None:
        super().__init__(uri=uri, token=token)

    def __getattribute__(self, name: str) -> Any:
        attr = super().__getattribute__(name)

        if not callable(attr) or name.startswith("__"):
            return attr
        if "timeout" in inspect.signature(attr).parameters:
            attr = partial(attr, timeout=settings.MILVUS.TIMEOUT)
        return with_retry_sync(output_exception_cls=MilvusUnavailableException)(attr)


class MilvusEmbeddingStore(EmbeddingStore):
=======
class MilvusEmbeddingStore(EmbeddingStore[MilvusSearchParams]):
>>>>>>> 1def2696
    # TODO
    # In the future we should pass an embedding_dim as an argument
    def __init__(
        self,
        verbose: bool = False,
    ) -> None:
        self.emb_dimensionality = 1024
        self.extract_metadata = settings.MILVUS.EXTRACT_METADATA
        self.chunk_embedding_store = settings.MILVUS.STORE_CHUNKS
        self.verbose = verbose

<<<<<<< HEAD
        try:
            self.client = MilvusClientResilientWrapper(
                uri=str(settings.MILVUS.URI), token=settings.MILVUS.MILVUS_TOKEN
            )
        except Exception as e:
            logging.error(e)
            logging.error("Milvus is unavailable. Application is being terminated now")
            os._exit(1)
=======
    @property
    def vector_index_kwargs(self) -> dict:
        return {
            "index_type": "HNSW_SQ",
            "metric_type": "COSINE",
            "params": {"sq_type": "SQ8"},
        }

    @property
    def scalar_index_kwargs(self) -> dict:
        return {"index_type": "INVERTED"}

    @staticmethod
    async def init() -> MilvusEmbeddingStore:
        obj = MilvusEmbeddingStore()
        await obj.init_connection()
        return obj

    async def init_connection(self) -> bool:
        for _ in range(5):
            try:
                self.client = MilvusClient(
                    uri=str(settings.MILVUS.URI), token=settings.MILVUS.MILVUS_TOKEN
                )
                return True
            except Exception:
                logging.warning("Failed to connect to Milvus vector database. Retrying...")
                await asyncio.sleep(5)
        else:
            err_msg = "Connection to Milvus vector database has not been established"
            logging.error(err_msg)
            raise ValueError(err_msg)
>>>>>>> 1def2696

    def create_search_params(self, **kwargs) -> MilvusSearchParams:
        return MilvusSearchParams(**kwargs)

    def get_collection_name(self, asset_type: AssetType) -> str:
        return f"{settings.MILVUS.COLLECTION_PREFIX}_{asset_type.value}"

    def _create_collection(self, asset_type: AssetType) -> None:
        collection_name = self.get_collection_name(asset_type)

        if self.client.has_collection(collection_name) is False:
            schema = self.client.create_schema(auto_id=True)
            schema.add_field("id", DataType.INT64, is_primary=True)
            schema.add_field("vector", DataType.FLOAT_VECTOR, dim=1024)
            schema.add_field("asset_id", DataType.INT64)

            if self.extract_metadata:
                if asset_type == AssetType.DATASETS:
                    # TODO
                    # Currently this schema reflects some what easily accessible and constant
                    # metadata we can retrieve from HuggingFace

                    # TODO once we have arbitrary metadata fields, we should come up with some
                    # value restrictions (e.g., string max length, array max capacity, etc.)
                    # This will be done under the issue #21 (https://github.com/aiondemand/aiod-enhanced-interaction/issues/21)
                    schema.add_field(
                        "date_published", DataType.VARCHAR, max_length=22, nullable=True
                    )
                    schema.add_field("size_in_mb", DataType.FLOAT, nullable=True)
                    schema.add_field("license", DataType.VARCHAR, max_length=20, nullable=True)

                    schema.add_field(
                        "task_types",
                        DataType.ARRAY,
                        element_type=DataType.VARCHAR,
                        max_length=50,
                        max_capacity=100,
                        nullable=True,
                    )
                    schema.add_field(
                        "languages",
                        DataType.ARRAY,
                        element_type=DataType.VARCHAR,
                        max_length=2,
                        max_capacity=200,
                        nullable=True,
                    )
                    schema.add_field("datapoints_upper_bound", DataType.INT64, nullable=True)
                    schema.add_field("datapoints_lower_bound", DataType.INT64, nullable=True)

            schema.verify()

            index_params = IndexParams()
            index_params = self.client.prepare_index_params()

            index_params.add_index(field_name="vector", **self.vector_index_kwargs)
            index_params.add_index(field_name="asset_id", **self.scalar_index_kwargs)

            if self.extract_metadata:
                if asset_type == AssetType.DATASETS:
                    index_params.add_index(field_name="date_published", **self.scalar_index_kwargs)
                    index_params.add_index(field_name="size_in_mb", **self.scalar_index_kwargs)
                    index_params.add_index(field_name="license", **self.scalar_index_kwargs)
                    index_params.add_index(field_name="task_types", **self.scalar_index_kwargs)
                    index_params.add_index(field_name="languages", **self.scalar_index_kwargs)
                    index_params.add_index(
                        field_name="datapoints_upper_bound", **self.scalar_index_kwargs
                    )
                    index_params.add_index(
                        field_name="datapoints_lower_bound", **self.scalar_index_kwargs
                    )

            self.client.create_collection(
                collection_name=collection_name,
                schema=schema,
                index_params=index_params,
            )

    def exists_collection(self, asset_type: AssetType) -> bool:
        return self.client.has_collection(self.get_collection_name(asset_type))

    def get_all_asset_ids(self, asset_type: AssetType) -> list[int]:
        collection_name = self.get_collection_name(asset_type)

        if self.client.has_collection(collection_name) is False:
            return []
        self.client.load_collection(collection_name)

        data = list(
            self.client.query(
                collection_name=collection_name,
                filter="id > 0",
                output_fields=["asset_id"],
            )
        )
        all_asset_ids = [x["asset_id"] for x in data]
        return np.unique(np.array(all_asset_ids)).tolist()

    def store_embeddings(
        self,
        model: AiModel,
        loader: DataLoader,
        asset_type: AssetType,
        milvus_batch_size: int = 50,
        **kwargs,
    ) -> int:
        collection_name = self.get_collection_name(asset_type)
        self._create_collection(asset_type)

        all_embeddings: list[list[float]] = []
        all_asset_ids: list[int] = []
        all_metadata: list[dict] = []

        total_inserted = 0
        for it, (texts, asset_ids, assets_metadata) in tqdm(
            enumerate(loader), total=len(loader), disable=self.verbose is False
        ):
            chunks_embeddings_of_multiple_assets = model.compute_asset_embeddings(texts)
            for chunk_embeds_of_an_asset, asset_id, meta in zip(
                chunks_embeddings_of_multiple_assets, asset_ids, assets_metadata
            ):
                all_embeddings.extend(
                    [chunk_emb for chunk_emb in chunk_embeds_of_an_asset.cpu().numpy()]
                )
                all_asset_ids.extend([asset_id] * len(chunk_embeds_of_an_asset))
                all_metadata.extend([meta] * len(chunk_embeds_of_an_asset))

            if len(all_embeddings) >= milvus_batch_size or it == len(loader) - 1:
                data = [
                    {"vector": emb, "asset_id": asset_id, **meta}
                    for emb, asset_id, meta in zip(all_embeddings, all_asset_ids, all_metadata)
                ]
                total_inserted += self.client.insert(collection_name=collection_name, data=data)[
                    "insert_count"
                ]

                all_embeddings = []
                all_asset_ids = []
                all_metadata = []

        return total_inserted

    def remove_embeddings(self, asset_ids: list[int], asset_type: AssetType) -> int:
        collection_name = self.get_collection_name(asset_type)

        return self.client.delete(collection_name, filter=f"asset_id in {asset_ids}")[
            "delete_count"
        ]

    def retrieve_topk_asset_ids(self, search_params: MilvusSearchParams) -> SearchResults:
        collection_name = self.get_collection_name(search_params.asset_type)

        if self.client.has_collection(collection_name) is False:
            raise ValueError(f"Collection '{collection_name}' does not exist")
        self.client.load_collection(collection_name)

        query_results = list(
            self.client.search(collection_name=collection_name, **search_params.get_params())
        )

        asset_ids: list[int] = []
        distances: list[float] = []
        for results in query_results:
            asset_ids.extend([match["entity"]["asset_id"] for match in results])
            distances.extend([1 - match["distance"] for match in results])

        help_df = pd.DataFrame(data=[asset_ids, distances]).T
        help_df.columns = ["asset_ids", "distances"]
        indices = (
            help_df.sort_values(by=["distances"])
            .drop_duplicates(subset=["asset_ids"])
            .index.values[: search_params.topk]
        )

        return SearchResults(
            asset_ids=[asset_ids[idx] for idx in indices],
            distances=[distances[idx] for idx in indices],
        )

    def get_asset_embeddings(
        self, asset_id: int, asset_type: AssetType
    ) -> list[list[float]] | None:
        collection_name = self.get_collection_name(asset_type)

        try:
            data = self.client.query(
                collection_name=collection_name,
                filter=f"asset_id == {asset_id}",
                output_fields=["vector"],
            )
            if not data:
                return None

            embeddings = [item["vector"] for item in data]
            return embeddings
        except Exception as e:
            logging.error(f"Failed to retrieve embeddings for asset_id '{asset_id}': {e}")
            return None<|MERGE_RESOLUTION|>--- conflicted
+++ resolved
@@ -4,12 +4,8 @@
 import logging
 import os
 from abc import ABC, abstractmethod
-<<<<<<< HEAD
 from functools import partial
-from typing import Any, List, Optional
-=======
-from typing import Generic, TypeVar
->>>>>>> 1def2696
+from typing import Any, Generic, TypeVar
 
 import numpy as np
 import pandas as pd
@@ -66,7 +62,6 @@
         raise NotImplementedError
 
 
-<<<<<<< HEAD
 class MilvusClientResilientWrapper(MilvusClient):
     def __init__(self, uri: str, token: str | None = None) -> None:
         super().__init__(uri=uri, token=token)
@@ -81,10 +76,7 @@
         return with_retry_sync(output_exception_cls=MilvusUnavailableException)(attr)
 
 
-class MilvusEmbeddingStore(EmbeddingStore):
-=======
 class MilvusEmbeddingStore(EmbeddingStore[MilvusSearchParams]):
->>>>>>> 1def2696
     # TODO
     # In the future we should pass an embedding_dim as an argument
     def __init__(
@@ -96,7 +88,6 @@
         self.chunk_embedding_store = settings.MILVUS.STORE_CHUNKS
         self.verbose = verbose
 
-<<<<<<< HEAD
         try:
             self.client = MilvusClientResilientWrapper(
                 uri=str(settings.MILVUS.URI), token=settings.MILVUS.MILVUS_TOKEN
@@ -105,7 +96,7 @@
             logging.error(e)
             logging.error("Milvus is unavailable. Application is being terminated now")
             os._exit(1)
-=======
+
     @property
     def vector_index_kwargs(self) -> dict:
         return {
@@ -117,28 +108,6 @@
     @property
     def scalar_index_kwargs(self) -> dict:
         return {"index_type": "INVERTED"}
-
-    @staticmethod
-    async def init() -> MilvusEmbeddingStore:
-        obj = MilvusEmbeddingStore()
-        await obj.init_connection()
-        return obj
-
-    async def init_connection(self) -> bool:
-        for _ in range(5):
-            try:
-                self.client = MilvusClient(
-                    uri=str(settings.MILVUS.URI), token=settings.MILVUS.MILVUS_TOKEN
-                )
-                return True
-            except Exception:
-                logging.warning("Failed to connect to Milvus vector database. Retrying...")
-                await asyncio.sleep(5)
-        else:
-            err_msg = "Connection to Milvus vector database has not been established"
-            logging.error(err_msg)
-            raise ValueError(err_msg)
->>>>>>> 1def2696
 
     def create_search_params(self, **kwargs) -> MilvusSearchParams:
         return MilvusSearchParams(**kwargs)
