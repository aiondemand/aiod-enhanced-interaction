from __future__ import annotations

import torch
from transformers.utils import logging

from app.config import settings

from .architecture import (
    Basic_EmbeddingModel,
    EmbeddingModel,
    Hierarchical_EmbeddingModel,
    SentenceTransformerToHF,
    TokenizerTextSplitter,
)

# Hide unwanted warnings regarding tokenization
logging.set_verbosity(40)


class AiModel:
    @classmethod
    def get_device(cls) -> str:
        return "cuda" if torch.cuda.is_available() and settings.USE_GPU else "cpu"

    def __init__(self, device: torch.device = "cpu") -> None:
        self.use_chunking = settings.MILVUS.STORE_CHUNKS
        self.model = AiModel.load_model(self.use_chunking, device)

    @staticmethod
    def load_model(use_chunking: bool, device: torch.device = "cpu") -> EmbeddingModel:
        transformer = SentenceTransformerToHF(settings.MODEL_LOADPATH, trust_remote_code=True)
        text_splitter = TokenizerTextSplitter(
            transformer.tokenizer, chunk_size=512, chunk_overlap=0.25
        )

        if use_chunking:
            model = Hierarchical_EmbeddingModel(
                transformer,
                tokenizer=transformer.tokenizer,
                token_pooling="none",  # noqa: S106
                chunk_pooling="none",
                parallel_chunk_processing=True,
                max_supported_chunks=11,
                text_splitter=text_splitter,
                dev=device,
            )
        else:
            model = Basic_EmbeddingModel(
                transformer,
                transformer.tokenizer,
                pooling="none",
                document_max_length=4096,
                dev=device,
            )

        model.eval()
        model.to(device)
        return model

    @torch.no_grad()
    def compute_asset_embeddings(self, assets: list[str]) -> list[torch.Tensor]:
<<<<<<< HEAD
        chunks_embeddings_of_multiple_assets = self.model(assets)
=======
        chunks_embeddings_of_multiple_docs = self.model.forward(assets)
>>>>>>> 9ef90c70
        if self.use_chunking is False:
            chunks_embeddings_of_multiple_assets = [
                emb[None] for emb in chunks_embeddings_of_multiple_assets
            ]
        return chunks_embeddings_of_multiple_assets

    @torch.no_grad()
    def compute_query_embeddings(self, query: str) -> list[list[float]]:
        embedding = self.model.forward(query)[0]

        if self.use_chunking is False:
            embedding = embedding[None]
        return embedding.cpu().numpy().tolist()

    def to_device(self, device: torch.device = "cpu") -> None:
        self.model.dev = device
        self.model.to(device)<|MERGE_RESOLUTION|>--- conflicted
+++ resolved
@@ -59,11 +59,7 @@
 
     @torch.no_grad()
     def compute_asset_embeddings(self, assets: list[str]) -> list[torch.Tensor]:
-<<<<<<< HEAD
-        chunks_embeddings_of_multiple_assets = self.model(assets)
-=======
-        chunks_embeddings_of_multiple_docs = self.model.forward(assets)
->>>>>>> 9ef90c70
+        chunks_embeddings_of_multiple_assets = self.model.forward(assets)
         if self.use_chunking is False:
             chunks_embeddings_of_multiple_assets = [
                 emb[None] for emb in chunks_embeddings_of_multiple_assets
