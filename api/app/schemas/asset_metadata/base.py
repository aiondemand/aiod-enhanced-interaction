from typing import Any

from pydantic import BaseModel, field_validator


<<<<<<< HEAD
class BaseMetadataTemplate(BaseModel):
    @field_validator("*", mode="before")
=======
class SchemaOperations:
    SCHEMA_MAPPING = {AssetType.DATASETS: HuggingFaceDatasetMetadataTemplate}

    @classmethod
    def get_asset_schema(cls, asset_type: AssetType) -> Type[BaseModel]:
        return cls.SCHEMA_MAPPING[asset_type]

    @classmethod
    def get_schema_field_names(cls, asset_schema: Type[BaseModel]) -> list[str]:
        return list(asset_schema.model_fields.keys())

    @classmethod
    def dynamically_create_type_for_a_field_value(
        cls, asset_schema: Type[BaseModel], field_name: str
    ) -> Type:
        original_field = asset_schema.model_fields[field_name]
        if original_field.annotation is None:
            raise ValueError(f"Field '{field_name}' has no annotation")

        return cls.strip_list_type(cls.strip_optional_type(original_field.annotation))

    @classmethod
    def get_list_fields_mask(cls, asset_schema: Type[BaseModel]) -> dict[str, bool]:
        return {
            k: cls.is_list_type(cls.strip_optional_type(v))
            for k, v in asset_schema.__annotations__.items()
        }

    @classmethod
    def is_optional_type(cls, annotation: Type) -> bool:
        if get_origin(annotation) is Union:
            return type(None) in get_args(annotation)
        return False

    @classmethod
    def is_list_type(cls, annotation: Type) -> bool:
        return get_origin(annotation) is list

>>>>>>> 1def2696
    @classmethod
    def convert_strings_to_lowercase(cls, value: Any) -> Any:
        return cls.apply_lowercase_recursively(value)

    @classmethod
    def apply_lowercase_recursively(cls, value: Any) -> Any:
        if isinstance(value, str):
            return value.lower()
        elif isinstance(value, list):
            return [cls.apply_lowercase_recursively(item) for item in value]
        elif isinstance(value, dict):
            return {k: cls.apply_lowercase_recursively(v) for k, v in value.items()}
        elif isinstance(value, tuple):
            return tuple(cls.apply_lowercase_recursively(item) for item in value)
        elif isinstance(value, set):
            return {cls.apply_lowercase_recursively(item) for item in value}
        else:
            return value<|MERGE_RESOLUTION|>--- conflicted
+++ resolved
@@ -1,51 +1,26 @@
-from typing import Any
+from abc import ABC, abstractmethod
+from typing import Any, Generic, Type, TypeVar
 
 from pydantic import BaseModel, field_validator
 
 
-<<<<<<< HEAD
-class BaseMetadataTemplate(BaseModel):
-    @field_validator("*", mode="before")
-=======
-class SchemaOperations:
-    SCHEMA_MAPPING = {AssetType.DATASETS: HuggingFaceDatasetMetadataTemplate}
+class BaseInnerAnnotations(ABC):
+    @classmethod
+    @abstractmethod
+    def exists_list_of_valid_values(cls, field_name: str) -> bool:
+        raise NotImplementedError
 
     @classmethod
-    def get_asset_schema(cls, asset_type: AssetType) -> Type[BaseModel]:
-        return cls.SCHEMA_MAPPING[asset_type]
+    @abstractmethod
+    def get_list_of_valid_values(cls, field_name: str) -> list[str]:
+        raise NotImplementedError
 
-    @classmethod
-    def get_schema_field_names(cls, asset_schema: Type[BaseModel]) -> list[str]:
-        return list(asset_schema.model_fields.keys())
 
-    @classmethod
-    def dynamically_create_type_for_a_field_value(
-        cls, asset_schema: Type[BaseModel], field_name: str
-    ) -> Type:
-        original_field = asset_schema.model_fields[field_name]
-        if original_field.annotation is None:
-            raise ValueError(f"Field '{field_name}' has no annotation")
+InnerAnnotations = TypeVar("InnerAnnotations", bound=BaseInnerAnnotations)
 
-        return cls.strip_list_type(cls.strip_optional_type(original_field.annotation))
 
-    @classmethod
-    def get_list_fields_mask(cls, asset_schema: Type[BaseModel]) -> dict[str, bool]:
-        return {
-            k: cls.is_list_type(cls.strip_optional_type(v))
-            for k, v in asset_schema.__annotations__.items()
-        }
-
-    @classmethod
-    def is_optional_type(cls, annotation: Type) -> bool:
-        if get_origin(annotation) is Union:
-            return type(None) in get_args(annotation)
-        return False
-
-    @classmethod
-    def is_list_type(cls, annotation: Type) -> bool:
-        return get_origin(annotation) is list
-
->>>>>>> 1def2696
+class BaseMetadataTemplate(BaseModel, Generic[InnerAnnotations], ABC):
+    @field_validator("*", mode="before")
     @classmethod
     def convert_strings_to_lowercase(cls, value: Any) -> Any:
         return cls.apply_lowercase_recursively(value)
@@ -63,4 +38,9 @@
         elif isinstance(value, set):
             return {cls.apply_lowercase_recursively(item) for item in value}
         else:
-            return value+            return value
+
+    @classmethod
+    @abstractmethod
+    def get_inner_annotations_class(cls) -> Type[InnerAnnotations]:
+        raise NotImplementedError