--- conflicted
+++ resolved
@@ -1,10 +1,11 @@
 import json
 import re
+from abc import abstractmethod
 from pathlib import Path
-from typing import Annotated, Any, ClassVar, Literal, Optional
+from typing import Annotated, ClassVar, Optional, Type
 
-from app.schemas.asset_metadata.base import BaseMetadataTemplate
-from pydantic import Field
+from app.schemas.asset_metadata.base import BaseInnerAnnotations, BaseMetadataTemplate
+from pydantic import Field, field_validator
 
 # Every metadata field we use for filtering purposes has 2 annotations associated with it:
 # - The inner annotation corresponding to a singular eligible value for the field;
@@ -13,7 +14,7 @@
 #   - This annotation is used for extracting metadata from AIoD assets automatically using an LLM
 
 
-class DatasetInnerAnnotations:
+class DatasetInnerAnnotations(BaseInnerAnnotations):
     @staticmethod
     def _load_all_valid_values(path: Path) -> dict[str, list[str]]:
         with open(path) as f:
@@ -24,7 +25,16 @@
         Path("data/valid_metadata_values.json")
     )
 
-    # Inner annotations
+    @classmethod
+    def exists_list_of_valid_values(cls, field_name: str) -> bool:
+        return field_name in cls._ALL_VALID_VALUES
+
+    @classmethod
+    def get_list_of_valid_values(cls, field_name: str) -> list[str]:
+        if not cls.exists_list_of_valid_values(field_name):
+            raise ValueError(f"Field {field_name} does not have a list of valid values")
+        return cls._ALL_VALID_VALUES[field_name]
+
     DatePublished = Annotated[
         str,
         Field(
@@ -36,13 +46,17 @@
         int, Field(description="The total size of the dataset in megabytes.", ge=0)
     ]
     License = Annotated[
-        Literal[*_ALL_VALID_VALUES["license"]],
-        Field(description="The license of the dataset. Only a subset of licenses are recognized."),
+        str,
+        Field(
+            description="The license of the dataset. Only a subset of licenses are recognized.",
+            enum=_ALL_VALID_VALUES["license"],
+        ),
     ]
     TaskType = Annotated[
-        Literal[*_ALL_VALID_VALUES["task_types"]],
+        str,
         Field(
-            description="The machine learning tasks corresponding to this dataset. Only a subset of task types are recognized."
+            description="The machine learning tasks corresponding to this dataset. Only a subset of task types are recognized.",
+            enum=_ALL_VALID_VALUES["task_types"],
         ),
     ]
     Language = Annotated[
@@ -76,26 +90,12 @@
             raise ValueError(f"Invalid field name: {field_name}")
 
 
-class HuggingFaceDatasetMetadataTemplate(BaseMetadataTemplate):
+class HuggingFaceDatasetMetadataTemplate(BaseMetadataTemplate[DatasetInnerAnnotations]):
     """
     Extraction of relevant metadata we wish to retrieve from ML assets
     """
 
-<<<<<<< HEAD
     date_published: Optional[DatasetInnerAnnotations.DatePublished] = Field(
-=======
-    @staticmethod
-    def _load_all_valid_values(path: Path) -> dict[str, list[str]]:
-        with open(path) as f:
-            valid_values = json.load(f)
-        return valid_values
-
-    _ALL_VALID_VALUES: ClassVar[dict[str, list[str]]] = _load_all_valid_values(
-        Path("data/valid_metadata_values.json")
-    )
-
-    date_published: Optional[str] = Field(
->>>>>>> 1def2696
         None,
         description="The publication date of the dataset in the format 'YYYY-MM-DDTHH:MM:SSZ'. Don't forget to convert the date to appropriate format if necessary.",
     )
@@ -121,40 +121,22 @@
     datapoints_upper_bound: Optional[DatasetInnerAnnotations.DatapointsUpperBound] = Field(
         None,
         description="The upper bound of the number of datapoints in the dataset. This value represents the maximum number of datapoints found in the dataset.",
-<<<<<<< HEAD
-    )
-=======
     )
 
-    @classmethod
-    def get_field_valid_values(cls, field: str) -> list[str]:
-        return cls._ALL_VALID_VALUES.get(field, [])
-
-    @classmethod
-    def exists_field_valid_values(cls, field: str) -> bool:
-        return field in cls._ALL_VALID_VALUES.keys()
-
-    @classmethod
-    @field_validator("date_published", mode="before")
-    def check_date_published(cls, value: str) -> str | None:
-        pattern = r"^\d{4}-\d{2}-\d{2}T\d{2}:\d{2}:\d{2}Z$"
-        return value if bool(re.match(pattern, value)) else None
-
+    # FieldInfo enum argument is only for documentation purposes (OpenAPI schema generation)
+    # It doesn't affect the validation logic, hence the need to check the fields manually
     @classmethod
     @field_validator("license", mode="before")
     def check_license(cls, value: str) -> str | None:
-        return value if value in cls.get_field_valid_values("license") else None
+        valid_values = DatasetInnerAnnotations.get_list_of_valid_values("license")
+        return value if value in valid_values else None
 
     @classmethod
     @field_validator("task_types", mode="before")
     def check_task_types(cls, values: list[str]) -> list[str] | None:
-        valid_values = [
-            val.lower() for val in values if val.lower() in cls.get_field_valid_values("task_types")
-        ]
-        return valid_values
+        valid_values = DatasetInnerAnnotations.get_list_of_valid_values("task_types")
+        return [val for val in values if val.lower() in valid_values]
 
     @classmethod
-    @field_validator("languages", mode="before")
-    def check_languages(cls, values: list[str]) -> list[str] | None:
-        return [val.lower() for val in values if len(val) == 2]
->>>>>>> 1def2696
+    def get_inner_annotations_class(cls) -> Type[DatasetInnerAnnotations]:
+        return DatasetInnerAnnotations