--- conflicted
+++ resolved
@@ -1,13 +1,8 @@
 from __future__ import annotations
 
 from abc import ABC, abstractmethod
-<<<<<<< HEAD
 from datetime import datetime, timedelta, timezone
-from typing import Generic, Type, TypeVar
-=======
-from datetime import datetime, timezone
 from typing import Generic, TypeVar
->>>>>>> 6101c08d
 
 from app.config import settings
 from app.models.db_entity import DatabaseEntity
