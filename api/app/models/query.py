from __future__ import annotations

from abc import abstractmethod
from datetime import datetime, timezone
from functools import partial
<<<<<<< HEAD
from typing import List
=======
from typing import Type
>>>>>>> 22f4f1c7
from uuid import uuid4

from app.models.filter import Filter
from app.schemas.enums import AssetType, QueryStatus
<<<<<<< HEAD
from app.schemas.query import UserQueryResponse, SimilarQueryResponse
=======
from app.schemas.query import (
    BaseUserQueryResponse,
    FilteredUserQueryResponse,
    SimpleUserQueryResponse,
)
>>>>>>> 22f4f1c7
from app.schemas.search_results import SearchResults
from pydantic import BaseModel, Field


class BaseUserQuery(BaseModel):
    id: str = Field(default_factory=lambda: str(uuid4()))
    search_query: str

    asset_type: AssetType
    status: QueryStatus = QueryStatus.QUEUED
    topk: int

    created_at: datetime = Field(default_factory=partial(datetime.now, tz=timezone.utc))
    updated_at: datetime = Field(default_factory=partial(datetime.now, tz=timezone.utc))
    result_set: SearchResults | None = None

    def update_status(self, status: QueryStatus) -> None:
        self.status = status
        self.updated_at = datetime.now(tz=timezone.utc)

    def _map_to_response(
        self, response_model: Type[BaseUserQueryResponse]
    ) -> BaseUserQueryResponse:
        if self.status != QueryStatus.COMPLETED:
            return response_model(**self.model_dump())

        doc_ids = self.result_set.doc_ids
        return response_model(
            returned_doc_count=len(doc_ids),
            result_doc_ids=doc_ids,
            **self.model_dump(),
        )

    @staticmethod
    def sort_function_to_populate_queue(query):
<<<<<<< HEAD
        return (query.status != QueryStatus.IN_PROGESS, query.updated_at.timestamp())


class SimilarQuery(BaseModel):
    asset_id: str
    status: QueryStatus = QueryStatus.QUEUED
    updated_at: datetime = Field(default_factory=partial(datetime.now, tz=timezone.utc))
    result_set: SearchResults | None = None

    def map_to_response(self) -> SimilarQueryResponse:
        if self.result_set is None:
            return SimilarQueryResponse(
                status=self.status,
                asset_id=self.asset_id,
            )

        doc_ids = self.result_set.doc_ids
        return SimilarQueryResponse(
            status=self.status,
            asset_id=self.asset_id,
            num_doc_ids=len(doc_ids),
            result_doc_ids=doc_ids,
        )

    def update_status(self, status: QueryStatus) -> None:
        self.status = status
        self.updated_at = datetime.now(tz=timezone.utc)

    @staticmethod
    def sort_function_to_populate_queue(query):
        return (query.status != QueryStatus.IN_PROGESS, query.updated_at.timestamp())
=======
        return (query.status != QueryStatus.IN_PROGRESS, query.updated_at.timestamp())

    @abstractmethod
    def map_to_response(self) -> BaseUserQueryResponse:
        raise NotImplementedError


class SimpleUserQuery(BaseUserQuery):
    def map_to_response(self) -> SimpleUserQueryResponse:
        return self._map_to_response(SimpleUserQueryResponse)


class FilteredUserQuery(BaseUserQuery):
    filters: list[Filter] | None = None

    @property
    def invoke_llm_for_parsing(self) -> bool:
        return self.filters is None

    def map_to_response(self) -> FilteredUserQueryResponse:
        return self._map_to_response(FilteredUserQueryResponse)
>>>>>>> 22f4f1c7
<|MERGE_RESOLUTION|>--- conflicted
+++ resolved
@@ -3,24 +3,17 @@
 from abc import abstractmethod
 from datetime import datetime, timezone
 from functools import partial
-<<<<<<< HEAD
-from typing import List
-=======
 from typing import Type
->>>>>>> 22f4f1c7
 from uuid import uuid4
 
 from app.models.filter import Filter
 from app.schemas.enums import AssetType, QueryStatus
-<<<<<<< HEAD
-from app.schemas.query import UserQueryResponse, SimilarQueryResponse
-=======
 from app.schemas.query import (
     BaseUserQueryResponse,
     FilteredUserQueryResponse,
     SimpleUserQueryResponse,
+    SimilarQueryResponse
 )
->>>>>>> 22f4f1c7
 from app.schemas.search_results import SearchResults
 from pydantic import BaseModel, Field
 
@@ -30,6 +23,7 @@
     search_query: str
 
     asset_type: AssetType
+    topk: int
     status: QueryStatus = QueryStatus.QUEUED
     topk: int
 
@@ -56,8 +50,27 @@
 
     @staticmethod
     def sort_function_to_populate_queue(query):
-<<<<<<< HEAD
-        return (query.status != QueryStatus.IN_PROGESS, query.updated_at.timestamp())
+        return (query.status != QueryStatus.IN_PROGRESS, query.updated_at.timestamp())
+
+    @abstractmethod
+    def map_to_response(self) -> BaseUserQueryResponse:
+        raise NotImplementedError
+
+
+class SimpleUserQuery(BaseUserQuery):
+    def map_to_response(self) -> SimpleUserQueryResponse:
+        return self._map_to_response(SimpleUserQueryResponse)
+
+
+class FilteredUserQuery(BaseUserQuery):
+    filters: list[Filter] | None = None
+
+    @property
+    def invoke_llm_for_parsing(self) -> bool:
+        return self.filters is None
+
+    def map_to_response(self) -> FilteredUserQueryResponse:
+        return self._map_to_response(FilteredUserQueryResponse)
 
 
 class SimilarQuery(BaseModel):
@@ -87,27 +100,4 @@
 
     @staticmethod
     def sort_function_to_populate_queue(query):
-        return (query.status != QueryStatus.IN_PROGESS, query.updated_at.timestamp())
-=======
-        return (query.status != QueryStatus.IN_PROGRESS, query.updated_at.timestamp())
-
-    @abstractmethod
-    def map_to_response(self) -> BaseUserQueryResponse:
-        raise NotImplementedError
-
-
-class SimpleUserQuery(BaseUserQuery):
-    def map_to_response(self) -> SimpleUserQueryResponse:
-        return self._map_to_response(SimpleUserQueryResponse)
-
-
-class FilteredUserQuery(BaseUserQuery):
-    filters: list[Filter] | None = None
-
-    @property
-    def invoke_llm_for_parsing(self) -> bool:
-        return self.filters is None
-
-    def map_to_response(self) -> FilteredUserQueryResponse:
-        return self._map_to_response(FilteredUserQueryResponse)
->>>>>>> 22f4f1c7
+        return (query.status != QueryStatus.IN_PROGESS, query.updated_at.timestamp())