--- conflicted
+++ resolved
@@ -1,4 +1,4 @@
-from typing import Annotated, Type
+from typing import Annotated, Any, Type
 from uuid import UUID
 
 from fastapi import APIRouter, Body, Depends, HTTPException, Path, Query
@@ -46,11 +46,7 @@
         AssetType.DATASETS,
         description="Asset type eligible for metadata filtering. Currently only 'datasets' asset type works.",
     ),
-<<<<<<< HEAD
     filters: Annotated[list[Filter], Field(..., max_length=5)] | None = Body(
-=======
-    filters: conlist(Filter, max_length=5) | None = Body(  # type: ignore[valid-type]
->>>>>>> 1def2696
         None,
         description="Manually user-defined filters to apply",
         openapi_examples=get_body_examples_argument(),
@@ -85,7 +81,7 @@
     schema = SchemaOperations.get_asset_schema(asset_type)
     field_names = SchemaOperations.get_schema_field_names(schema)
 
-    inner_class_dict = {
+    inner_class_dict: dict[str, Any] = {
         field: SchemaOperations.get_inner_field_info(schema, field) for field in field_names
     }
     inner_class_dict["__annotations__"] = {
