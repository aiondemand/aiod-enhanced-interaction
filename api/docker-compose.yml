--- conflicted
+++ resolved
@@ -2,15 +2,10 @@
   # FastAPI service
   app:
     build:
-<<<<<<< HEAD
-      context: .
-      dockerfile: Dockerfile
+      context: .. #TODO change context once the repo is reorganized (we need pyproject.toml to be in the same folder as the dockerfiles)
+      dockerfile: api/Dockerfile
     labels:
       autoheal-label: true
-=======
-      context: .. #TODO change context once the repo is reorganized (we need pyproject.toml to be in the same folder as the dockerfiles)
-      dockerfile: api/Dockerfile
->>>>>>> 8377b134
     command: /bin/sh -c "python scripts/milvus_credentials_setup.py && uvicorn app.main:app --host 0.0.0.0 --port 80"
     env_file:
       - .env.app
@@ -36,7 +31,7 @@
       interval: 30s
       timeout: 20s
       retries: 3
-      start_period: 90s
+      start_period: 30s
     restart: always
 
   # Milvus services
